import {defs, tiny} from './examples/common.js';
import {
    Buffered_Texture,
    Color_Phong_Shader,
    Depth_Texture_Shader_2D,
    LIGHT_DEPTH_TEX_SIZE,
    Shadow_Textured_Phong_Shader
} from './shadow-shaders.js';

const {
    Vector, Vector3, vec, vec3, vec4, color, hex_color, Shader, Matrix, Mat4, Light, Shape, Material, Scene,
} = tiny;

const TextureSquare =
    class Square extends tiny.Vertex_Buffer {
        constructor() {
            super("position", "normal", "texture_coord");
            this.arrays.position = [
                vec3(0, 0, 0), vec3(1, 0, 0), vec3(0, 1, 0),
                vec3(1, 1, 0), vec3(1, 0, 0), vec3(0, 1, 0)
            ];
            this.arrays.normal = [
                vec3(0, 0, 1), vec3(0, 0, 1), vec3(0, 0, 1),
                vec3(0, 0, 1), vec3(0, 0, 1), vec3(0, 0, 1),
            ];
            this.arrays.texture_coord = [
                vec(0, 0), vec(1, 0), vec(0, 1),
                vec(1, 1), vec(1, 0), vec(0, 1)
            ]
        }
    }

// used for collision detection
class Body {
    // **Body** can store and update the properties of a 3D body that incrementally
    // moves from its previous place due to velocities.  It conforms to the
    // approach outlined in the "Fix Your Timestep!" blog post by Glenn Fiedler.
    constructor(shape, material, size, socket_id = "default") { // socket_id is optional and only used for players
        Object.assign(this,
            {shape, material, size})
        this.socket_id = socket_id;
    }

    // (within some margin of distance).
    static intersect_cube(p, margin = 0) {
        return p.every(value => value >= -1 - margin && value <= 1 + margin)
    }

    static intersect_sphere(p, margin = 0) {
        return p.dot(p) < 1 + margin;
    }

    emplace(location_matrix, linear_velocity, angular_velocity, spin_axis = vec3(0, 0, 0).randomized(1).normalized()) {                               // emplace(): assign the body's initial values, or overwrite them.
        this.center = location_matrix.times(vec4(0, 0, 0, 1)).to3();
        this.rotation = Mat4.translation(...this.center.times(-1)).times(location_matrix);
        this.previous = {center: this.center.copy(), rotation: this.rotation.copy()};
        // drawn_location gets replaced with an interpolated quantity:
        this.drawn_location = location_matrix;
        this.temp_matrix = Mat4.identity();
        return Object.assign(this, {linear_velocity, angular_velocity, spin_axis})
    }

    advance(time_amount) {
        // advance(): Perform an integration (the simplistic Forward Euler method) to
        // advance all the linear and angular velocities one time-step forward.
        this.previous = {center: this.center.copy(), rotation: this.rotation.copy()};
        // Apply the velocities scaled proportionally to real time (time_amount):
        // Linear velocity first, then angular:
        this.center = this.center.plus(this.linear_velocity.times(time_amount));
        this.rotation.pre_multiply(Mat4.rotation(time_amount * this.angular_velocity, ...this.spin_axis));
    }

    // The following are our various functions for testing a single point,
    // p, against some analytically-known geometric volume formula

    blend_rotation(alpha) {
        // blend_rotation(): Just naively do a linear blend of the rotations, which looks
        // ok sometimes but otherwise produces shear matrices, a wrong result.

        // TODO:  Replace this function with proper quaternion blending, and perhaps
        // store this.rotation in quaternion form instead for compactness.
        return this.rotation.map((x, i) => vec4(...this.previous.rotation[i]).mix(x, alpha));
    }

    blend_state(alpha) {
        // blend_state(): Compute the final matrix we'll draw using the previous two physical
        // locations the object occupied.  We'll interpolate between these two states as
        // described at the end of the "Fix Your Timestep!" blog post.
        this.drawn_location = Mat4.translation(...this.previous.center.mix(this.center, alpha))
            .times(this.blend_rotation(alpha))
            .times(Mat4.scale(...this.size));
    }

    check_if_colliding(b, collider) {
        // check_if_colliding(): Collision detection function.
        // DISCLAIMER:  The collision method shown below is not used by anyone; it's just very quick
        // to code.  Making every collision body an ellipsoid is kind of a hack, and looping
        // through a list of discrete sphere points to see if the ellipsoids intersect is *really* a
        // hack (there are perfectly good analytic expressions that can test if two ellipsoids
        // intersect without discretizing them into points).
        if (this == b)
            return false;
        // Nothing collides with itself.
        // Convert sphere b to the frame where a is a unit sphere:
        const T = this.inverse.times(b.drawn_location, this.temp_matrix);

        const {intersect_test, points, leeway} = collider;
        // For each vertex in that b, shift to the coordinate frame of
        // a_inv*b.  Check if in that coordinate frame it penetrates
        // the unit sphere at the origin.  Leave some leeway.
        return points.arrays.position.some(p =>
            intersect_test(T.times(p.to4(1)).to3(), leeway));
    }
}

/* WRITE UP FOR HOW TO MAKE YOUR COLLISION BOXES:
The class below is responsible for registering individual collision boxes.
I have created a wrapper that should make the collision process easier.

Collision boxes can either be attached to a specific 'block' or they can be their own 'block'.
If you have a complex building/item then you might just want to put a single,huge block approximately
around it instead of putting a bunch of small blocks. For now, we only have cube collision boxes
because its simpler to implement. If it's a big deal, then I can go back and get the collisions to work
with cylinders and other shapes.

OK, here is how it actually works.

Game will create REGISTER and store it in G.register which means you don't have to use new.
Register has a method called register (So, g.register.register()) which will create a collision
 box with a initial position. This register should be called once per collision box (so don't put
 in a draw or update function, only like a constructor). The item that it returns is where you can
 change the position of the collision box freely. The item returns a class that has a method:
        .emplace(new_position, 0, 0);
new_position should be the position matrix of where you want the collision box to be. You can
see the collision box as a green outline (Shift+T to turn on boxes).
IF you want to attach the collision box to your item,
then just pass the position matrix to emplace. Otherwise, if it should be a larger, unattached one,
then just pass the position matrix of what you want it look like.
That is it. You do not have to do anything else, the player should now not be able to move through it.
The collision detection only checks the corners of the object, so players can pass through objects if they
go through a object without intersecting any of their corners (fix this by making the other object bigger)

Note:
Right now, all of the objects and items you all have made are in the recreationists class.
While it is possible to make it work using this method, I'd recommend splitting each of your
items into separate classes that interface with the Game class. I've gone ahead and done for this for
Jorge's tree and one of Bella's buildings (just one giantic box). Use these as examples for the rest
of the items in the world.

Look at class Tree, game constructor, class Royce for the code samples
*/

class Register {
    constructor() {

        // G.bodies.push(new Body(G.shapes.box_1, undefined, vec3(0, 0, 0))
        //         .emplace(Mat4.translation(...vec3(0, 0, 0))
        //                 .times(Mat4.rotation(Math.PI, ...vec(1, 1, 1).normalized())),
        //             vec(0, 0, 0), Math.random()));
    }

    register(location_matrix, socket_id) { // socket_id is only for remote_players
        let obj = new Body(G.shapes.box_1, undefined, location_matrix, socket_id)
            .emplace(Mat4.translation(...location_matrix), 0, 0)

        G.bodies.push(obj);
        return obj;
    }

    unregister(socket_id) {
        //console.log("called");
        //console.log(`${socket_id} unregistered`)
        let i = 0;
        for (i = 0; i < G.bodies.length; i++) {
            //console.log(i);
            //console.log(`${G.bodies[i].socket_id} compared`);
            if (G.bodies[i].socket_id == socket_id) {
                //console.log("match");
                G.bodies.splice(i, 1);
            }
        }
        // const i = G.bodies.indexOf(obj);
        // if (i > -1) {
        //     G.bodies.splice(i, 1);
        // }
    }
}


// class G global used for accessing items that are shared between classes
class G {
    static shapes = {
        torus: new defs.Torus(15, 15),
        torus2: new defs.Torus(3, 15),
        sphere: new defs.Subdivision_Sphere(4),
        circle: new defs.Regular_2D_Polygon(10, 15),
        cube: new defs.Cube(),
        square: new defs.Square(),
        cylinder: new defs.Cylindrical_Tube(15, 15),
        prism: new defs.Capped_Cylinder(10, 4),
        octogon: new defs.Capped_Cylinder(1, 8),
        pyramid: new defs.Cone_Tip(1, 4),
        cone: new defs.Cone_Tip(1, 100),
        texture_square: new TextureSquare(),
    };

    static materials = {
        player: new Material(new Shadow_Textured_Phong_Shader(),
            {
                ambient: .1,
                diffusivity: .9,
                color: hex_color("#ffffff"),
                color_texture: null,
                light_depth_texture: null
            }),
        bright: new Material(new Shadow_Textured_Phong_Shader(), {color: color(0, 1, 0, .5), ambient: 1}),
        tree_bark: new Material(new Shadow_Textured_Phong_Shader(),
            {ambient: 1, diffusivity: .6, color: hex_color("#663300"), smoothness: 60}),
        grass: new Material(new Shadow_Textured_Phong_Shader(),
            {ambient: .2, diffusivity: 0.9, color: hex_color("#2f8214"), smoothness: 60}),
        brickGround: new Material(new Shadow_Textured_Phong_Shader(),
            {ambient: .1, diffusivity: 1, color: hex_color("#fcc89a"), smoothness: 100}),
        sky: new Material(new Shadow_Textured_Phong_Shader(),
            {ambient: 0.2, diffusivity: .6, color: hex_color("#a3fcff"), smoothness: 40}),
        sun: new Material(new Shadow_Textured_Phong_Shader(),
            {ambient: 1, diffusivity: 0.5, color: hex_color("#f7c600"), smoothness: 100}),
        whiteSquare: new Material(new Shadow_Textured_Phong_Shader(),
            {ambient: 1, diffusivity: .6, color: hex_color("#f5eee9"), smoothness: 60}),

        flower_center: new Material(new Shadow_Textured_Phong_Shader(),
            {ambient: 1, diffusivity: .6, color: hex_color("#ffff00"), smoothness: 60}),
        trash_bin: new Material(new Shadow_Textured_Phong_Shader(),
            {ambient: 1, diffusivity: 1, color: hex_color("#4d3319"), smoothness: 60}),
        brick_stairs: new Material(new Shadow_Textured_Phong_Shader(),
            {ambient: 1, diffusivity: 1, color: hex_color("#875d53"), smoothness: 60}),
        lamppost: new Material(new Shadow_Textured_Phong_Shader(),
            {ambient: 1, diffusivity: 1, color: hex_color("#1a1a00"), smoothness: 100}),
        building: new Material(new Shadow_Textured_Phong_Shader(),
            {ambient: .2, diffusivity: 1, color: hex_color("#fca877"), smoothness: 100}),
        roof: new Material(new Shadow_Textured_Phong_Shader(),
            {ambient: 1, diffusivity: 0.6, color: hex_color("#ff8c57"), smoothness: 60}),

        depth_tex: new Material(new Depth_Texture_Shader_2D(), {
            color: color(0, 0, .0, 1),
            ambient: 1, diffusivity: 0, specularity: 0, texture: null
        }),
        pure: new Material(new Color_Phong_Shader(), {}),
    };
    // all of the data from other clients (dictionary, socketid to player info)
    static remote_data = {};
    // the socket we used
    static socket;

    // the id of the player according to the server
    static player_id;

    // a dictionary of socket id to remote player
    static remote_players = {};

    // used to test stop displaying blocks (can remove)
    static test = false;

    // dictionary of all keys pressed
    static keys_pressed = {}; // deprecated

    static controls = {
        // w: false,
        // s: false,
        // shift: false,
        // a: false,
        // s: false
    };

    // if any key was pressed (used for initial camera)
    static key_was_pressed = false;

    // the collision box we are using
    static collider = {intersect_test: Body.intersect_cube, points: new defs.Cube(), leeway: .1};

    // bodies that are used in collision
    static bodies = [];

    // use this to register objects for collision
    static register = null;

    static show_collision_boxes = false;

    static hide_my_player = false;

    static hide_other_players = false;
}


export class Recreationists extends Scene {
    constructor() {
        // constructor(): Scenes begin by populating initial values like the Shapes and Materials they'll need.
        super();

        this.player_matrix = Mat4.identity();

        // *** Materials
        this.materials = {
            test: new Material(new Shadow_Textured_Phong_Shader(),
                {ambient: .4, diffusivity: .6, color: hex_color("#ffffff")}),
            // brickGround: new Material(new Shadow_Textured_Phong(1), {
            //     ambient: 1, diffusivity: .6, color: hex_color("#fcc89a"), smoothness: 60,
            //     specularity: 0.4, color_texture: null, light_depth_texture: null
            // }),
            // brickGround: new Material(new Shadow_Textured_Phong_Shader(),
            //     {ambient: .4, diffusivity: .6, color: hex_color("#fcc89a")}),
            brickGround: new Material(new Shadow_Textured_Phong_Shader(1),
                {
                    ambient: .1,
                    diffusivity: 1,
                    color: hex_color("#fcc89a"),
                    smoothness: 100,
                    color_texture: null,
                    light_depth_texture: null
                }),
            sky: new Material(new defs.Phong_Shader(),
                {ambient: 0.2, diffusivity: .6, color: hex_color("#a3fcff"), smoothness: 40}),
            sun: new Material(new defs.Phong_Shader(),
                {ambient: 1, diffusivity: 0, color: hex_color("#f7c600")}),
            whiteSquare: new Material(new Shadow_Textured_Phong_Shader(),
                {ambient: 1, diffusivity: .6, color: hex_color("#f5eee9"), smoothness: 60}),
            grass: new Material(new Shadow_Textured_Phong_Shader(),
                {ambient: .2, diffusivity: 0.9, color: hex_color("#2f8214"), smoothness: 60}),
            tree_bark: new Material(new Shadow_Textured_Phong_Shader(),
                {ambient: 1, diffusivity: .6, color: hex_color("#663300"), smoothness: 60}),
            flower_center: new Material(new Shadow_Textured_Phong_Shader(),
                {ambient: 1, diffusivity: .6, color: hex_color("#ffff00"), smoothness: 60}),
            trash_bin: new Material(new Shadow_Textured_Phong_Shader(),
                {ambient: 1, diffusivity: 1, color: hex_color("#4d3319"), smoothness: 60}),
            brick_stairs: new Material(new Shadow_Textured_Phong_Shader(),
                {ambient: 1, diffusivity: 1, color: hex_color("#875d53"), smoothness: 60}),
            lamppost: new Material(new Shadow_Textured_Phong_Shader(),
                {ambient: 1, diffusivity: 1, color: hex_color("#1a1a00"), smoothness: 100}),
            building: new Material(new Shadow_Textured_Phong_Shader(),
                {ambient: .2, diffusivity: 1, color: hex_color("#fca877"), smoothness: 100}),
            roof: new Material(new Shadow_Textured_Phong_Shader(),
                {ambient: 1, diffusivity: 0.6, color: hex_color("#ff8c57"), smoothness: 60}),

            pure: new Material(new Color_Phong_Shader(), {})
        }

        this.day_night_cycle = true;
        this.shadow_init = false;
        this.shadow_demo = true;

        this.game = new Game();
    }

    make_control_panel() {
        // Draw the scene's buttons, setup their actions and keyboard shortcuts, and monitor live measurements.
        this.key_triggered_button("Move forward", ["w"], () => G.controls.w = true, undefined, () => G.controls.w = false);
        this.key_triggered_button("Turn left", ["a"], () => G.controls.a = true, undefined, () => G.controls.a = false);
        this.key_triggered_button("Turn right", ["d"], () => G.controls.d = true, undefined, () => G.controls.d = false);
        this.key_triggered_button("Move backwards", ["s"], () => G.controls.s = true, undefined, () => G.controls.s = false);
        this.key_triggered_button("Jump", ["z"], () => G.controls.shift = true, undefined, () => G.controls.shift = false);
        this.key_triggered_button("Show Collision Boxes", ["Shift", "T"], () => G.show_collision_boxes = !G.show_collision_boxes);
        this.key_triggered_button("Hide other players", ["Shift", "Y"], () => G.hide_other_players = !G.hide_other_players);
        this.key_triggered_button("Hide my player", ["Shift", "U"], () => G.hide_my_player = !G.hide_my_player);
        this.key_triggered_button("Toggle day-night cycle", ["Shift", "P"], () => this.day_night_cycle = !this.day_night_cycle);
        this.key_triggered_button("Toggle shadow", ["Shift", "O"], () => this.shadow_demo = !this.shadow_demo)
    }

    texture_buffer_init(gl) {
        // Depth Texture
        this.lightDepthTexture = gl.createTexture();
        // Bind it to TinyGraphics
        this.light_depth_texture = new Buffered_Texture(this.lightDepthTexture);
        for (const [key, value] of Object.entries(this.materials)) {
            if (value.shader instanceof Shadow_Textured_Phong_Shader) {
                this.materials[key].light_depth_texture = this.light_depth_texture;
            }
        }
        for (const [key, value] of Object.entries(G.materials)) {
            if (value.shader instanceof Shadow_Textured_Phong_Shader) {
                G.materials[key].light_depth_texture = this.light_depth_texture;
            }
        }

        this.lightDepthTextureSize = LIGHT_DEPTH_TEX_SIZE;
        gl.bindTexture(gl.TEXTURE_2D, this.lightDepthTexture);
        gl.texImage2D(
            gl.TEXTURE_2D,      // target
            0,                  // mip level
            gl.DEPTH_COMPONENT, // internal format
            this.lightDepthTextureSize,   // width
            this.lightDepthTextureSize,   // height
            0,                  // border
            gl.DEPTH_COMPONENT, // format
            gl.UNSIGNED_INT,    // type
            null);              // data
        gl.texParameteri(gl.TEXTURE_2D, gl.TEXTURE_MAG_FILTER, gl.NEAREST);
        gl.texParameteri(gl.TEXTURE_2D, gl.TEXTURE_MIN_FILTER, gl.NEAREST);
        gl.texParameteri(gl.TEXTURE_2D, gl.TEXTURE_WRAP_S, gl.CLAMP_TO_EDGE);
        gl.texParameteri(gl.TEXTURE_2D, gl.TEXTURE_WRAP_T, gl.CLAMP_TO_EDGE);

        // Depth Texture Buffer
        this.lightDepthFramebuffer = gl.createFramebuffer();
        gl.bindFramebuffer(gl.FRAMEBUFFER, this.lightDepthFramebuffer);
        gl.framebufferTexture2D(
            gl.FRAMEBUFFER,       // target
            gl.DEPTH_ATTACHMENT,  // attachment point
            gl.TEXTURE_2D,        // texture target
            this.lightDepthTexture,         // texture
            0);                   // mip level
        gl.bindFramebuffer(gl.FRAMEBUFFER, null);

        // create a color texture of the same size as the depth texture
        // see article why this is needed_
        this.unusedTexture = gl.createTexture();
        gl.bindTexture(gl.TEXTURE_2D, this.unusedTexture);
        gl.texImage2D(
            gl.TEXTURE_2D,
            0,
            gl.RGBA,
            this.lightDepthTextureSize,
            this.lightDepthTextureSize,
            0,
            gl.RGBA,
            gl.UNSIGNED_BYTE,
            null,
        );
        gl.texParameteri(gl.TEXTURE_2D, gl.TEXTURE_MAG_FILTER, gl.NEAREST);
        gl.texParameteri(gl.TEXTURE_2D, gl.TEXTURE_MIN_FILTER, gl.NEAREST);
        gl.texParameteri(gl.TEXTURE_2D, gl.TEXTURE_WRAP_S, gl.CLAMP_TO_EDGE);
        gl.texParameteri(gl.TEXTURE_2D, gl.TEXTURE_WRAP_T, gl.CLAMP_TO_EDGE);
        // attach it to the framebuffer
        gl.framebufferTexture2D(
            gl.FRAMEBUFFER,        // target
            gl.COLOR_ATTACHMENT0,  // attachment point
            gl.TEXTURE_2D,         // texture target
            this.unusedTexture,         // texture
            0);                    // mip level
        gl.bindFramebuffer(gl.FRAMEBUFFER, null);
    }

    display(context, program_state) {
        // display():  Called once per frame of animation.
        // Setup -- This part sets up the scene's overall camera matrix, projection matrix, and lights:
        // if (!context.scratchpad.controls) {
        //     this.children.push(context.scratchpad.controls = new defs.Movement_Controls());
        //     // Define the global camera and projection matrices, which are stored in program_state.
        //     //program_state.set_camera(this.camera_matrix);
        // }

        const t = program_state.animation_time / 1000;

        const gl = context.context;
        if (!this.shadow_init) {
            console.log("Initializing shadows...");
            const ext = gl.getExtension("WEBGL_depth_texture");
            if (!ext) {
                return alert("Need WEBGL_depth_texture");
            }
            this.texture_buffer_init(gl);
            console.log("Shadows initialized");
            this.shadow_init = true;
        }

        // Draw the background
        //---------------------------------------------------

        // Place light at the sun
        const day_time = 10; // seconds that day time should last (12 hours in real life)
        let day_cycle = 0;
        if (this.day_night_cycle) {
            day_cycle = Math.PI * t / day_time;
        }
        // day_cycle = 0;
        let sun_dist = 100; // distance from sun to origin (as it revolves)
        if (this.shadow_demo) {
            sun_dist = 10;
        }
        let distance = Math.sin(day_cycle) * sun_dist;
        let height = Math.cos(day_cycle) * sun_dist;
        let radius = 10; // radius of sun
        if (this.shadow_demo) {
            this.light_position = vec4(distance, 15, height, 1);
        } else {
            this.light_position = vec4(1, height, -distance, 1);
        }
        const light_view_target = vec4(0, 0, 0, 1)
        let light_brightness = Math.max(Math.cos(day_cycle), 0)
        if (this.shadow_demo) {
            light_brightness = 1;
        }
        const light_color = color(light_brightness, light_brightness, light_brightness, 1);
        program_state.lights = [
            new Light(
                this.light_position,
                light_color,
                10 ** radius
            )
        ];

        // Set coordinate system matrix at the origin
        let model_transform = Mat4.identity();
        model_transform = model_transform.times(Mat4.translation(0, 0, 0));

        // Step 1: set the perspective and camera to the POV of light
        const light_view_mat = Mat4.look_at(
            vec3(this.light_position[0], this.light_position[1], this.light_position[2]),
            vec3(light_view_target[0], light_view_target[1], light_view_target[2]),
            vec3(0, 1, 0), // assume the light to target will have a up dir of +y
        );
        const light_field_of_view = 160 * Math.PI / 180;
        const light_proj_mat = Mat4.perspective(light_field_of_view, 1, 0.5, 2000);
        // Bind the Depth Texture Buffer
        gl.bindFramebuffer(gl.FRAMEBUFFER, this.lightDepthFramebuffer);
        gl.viewport(0, 0, this.lightDepthTextureSize, this.lightDepthTextureSize);
        gl.clear(gl.COLOR_BUFFER_BIT | gl.DEPTH_BUFFER_BIT);
        // Prepare uniforms
        program_state.light_view_mat = light_view_mat;
        program_state.light_proj_mat = light_proj_mat;
        program_state.light_tex_mat = light_proj_mat;
        program_state.view_mat = light_view_mat;
        program_state.projection_transform = light_proj_mat;
        this.render(context, program_state, model_transform, false);

        // Step 2: unbind, draw to the canvas
        gl.bindFramebuffer(gl.FRAMEBUFFER, null);
        gl.viewport(0, 0, gl.canvas.width, gl.canvas.height);
        program_state.view_mat = program_state.camera_inverse;
        program_state.projection_transform = Mat4.perspective(Math.PI / 4, context.width / context.height, 0.5, 2000);
        this.render(context, program_state, model_transform, true);

        // update game
        this.game.update(context, program_state);

        // Step 3: display the textures
        if (this.shadow_demo) {
            G.shapes.texture_square.draw(context, program_state,
                Mat4.translation(-.99, .08, 0).times(
                    Mat4.scale(0.5, 0.5 * gl.canvas.width / gl.canvas.height, 1)
                ),
                G.materials.depth_tex.override({texture: this.lightDepthTexture})
            );
        }
    }

    render(context, program_state, model_transform, shadow) {
        // Define the directions: +Y: UP
        //                        -Y: DOWN
        //                        +X: RIGHT    (Toward Powell)
        //                        -X: LEFT     (Toward Royce)
        //                        +Z: Backward (Toward the hill)
        //                        -Z: Forward  (Toward the campus)

        //console.log("Rendering");

        program_state.draw_shadow = shadow;
        const t = program_state.animation_time;

        if (shadow) {
            // Draw the sun
            G.shapes.sphere.draw(context, program_state,
                Mat4.translation(this.light_position[0], this.light_position[1], this.light_position[2])
                    .times(Mat4.scale(1, 1, 1)),
                this.materials.sun);
        }

        // Draw the sky as a giant blue sphere
        model_transform = Mat4.identity();
        model_transform = model_transform.times(Mat4.scale(200, 200, 200));
        if (shadow) {
            G.shapes.sphere.draw(context, program_state, model_transform, shadow ? this.materials.sky : G.materials.pure);
        }
        model_transform = Mat4.identity();

        // Draw the ground
        model_transform = model_transform
            .times(Mat4.translation(0, -.1, 0))
            .times(Mat4.rotation(-Math.PI / 2, 1, 0, 0))
            .times(Mat4.scale(1000, 1000, .1))
        G.shapes.cube.draw(context, program_state, model_transform, shadow ? this.materials.brickGround : this.materials.pure);

        model_transform = Mat4.identity();

        // Draw the grass
        model_transform = model_transform.times(Mat4.rotation(-Math.PI / 2, 1, 0, 0))
            .times(Mat4.translation(0, 60, 0.01))
            .times(Mat4.scale(80, 40, .1));
        G.shapes.cube.draw(context, program_state, model_transform, shadow ? this.materials.grass : G.materials.pure);
        model_transform = Mat4.identity();
        model_transform = model_transform.times(Mat4.rotation(-Math.PI / 2, 1, 0, 0))
            .times(Mat4.translation(0, -60, 0.01))
            .times(Mat4.scale(80, 40, .1));
        G.shapes.cube.draw(context, program_state, model_transform, shadow ? this.materials.grass: G.materials.pure);
        model_transform = Mat4.identity();
        model_transform = model_transform.times(Mat4.rotation(-Math.PI / 2, 1, 0, 0))
            .times(Mat4.translation(0, -180, 0.01))
            .times(Mat4.scale(80, 60, .1));
        G.shapes.cube.draw(context, program_state, model_transform, shadow ? this.materials.grass : G.materials.pure);


<<<<<<< HEAD
        // Draw buildings:
        // 1) Draw simple building
        // Box
        model_transform = Mat4.identity().times(Mat4.translation(-125, 0, -180))
            .times(Mat4.scale(25, 40, 60));
        G.shapes.cube.draw(context, program_state, model_transform, shadow ? this.materials.building : G.materials.pure);
        // Roof
        model_transform = Mat4.identity().times(Mat4.translation(-125, 40, -180))
            .times(Mat4.scale(25, 10, 119.8));
        G.shapes.prism.draw(context, program_state, model_transform, shadow ? this.materials.roof: G.materials.pure);

        // 2) Draw Royce
        // // Rear Box
        // model_transform = Mat4.identity().times(Mat4.translation(-145,0,0))
        //                                  .times(Mat4.scale(25,35,80));
        // G.shapes.cube.draw(context, program_state, model_transform, this.materials.building);
        // // Roof for Rear Box
        // model_transform = Mat4.identity().times(Mat4.translation(-145,35,0))
        //                                  .times(Mat4.scale(25,9,159.8));
        // G.shapes.prism.draw(context, program_state, model_transform, this.materials.roof);
        // // Draw middle box
        // model_transform = Mat4.identity().times(Mat4.translation(-160,0,0))
        //                                  .times(Mat4.scale(60,35,30));
        // G.shapes.cube.draw(context, program_state, model_transform, this.materials.building);
        // // Draw middle box roof
        // model_transform = Mat4.identity().times(Mat4.translation(-160,35,0))
        //                                  .times(Mat4.rotation(Math.PI/2,0,1,0))
        //                                  .times(Mat4.scale(30,20,120));
        // G.shapes.prism.draw(context, program_state, model_transform, this.materials.building);
        // // Draw two towers with their rooves
        // // First tower
        // model_transform = Mat4.identity().times(Mat4.translation(-110,0,-35))
        //                                  .times(Mat4.scale(12,70,10));
        // G.shapes.cube.draw(context, program_state, model_transform, this.materials.building);
        // // to-do: Draw a pyramid roof

        // // Second tower
        // model_transform = Mat4.identity().times(Mat4.translation(-110,0,35))
        //                                  .times(Mat4.scale(12,70,10));
        // G.shapes.cube.draw(context, program_state, model_transform, this.materials.building);
        // // to-do: Draw a pyramid roof

        // 3) Draw Powell
        // Main Box
        model_transform = Mat4.identity().times(Mat4.translation(220, 0, 0))
            .times(Mat4.scale(100, 50, 80));
        G.shapes.cube.draw(context, program_state, model_transform, shadow ? this.materials.building : G.materials.pure);
        // Roof for Main Box
        model_transform = Mat4.identity().times(Mat4.translation(120 + 25, 50, 0))
            .times(Mat4.scale(25, 12, 159.8));
        G.shapes.prism.draw(context, program_state, model_transform, shadow ? this.materials.roof : G.materials.pure);
        model_transform = Mat4.identity().times(Mat4.translation(120 + 75, 50, 0))
            .times(Mat4.scale(25, 12, 159.8));
        G.shapes.prism.draw(context, program_state, model_transform, shadow ? this.materials.roof : G.materials.pure);
        model_transform = Mat4.identity().times(Mat4.translation(120 + 125, 50, 0))
            .times(Mat4.scale(25, 12, 159.8));
        G.shapes.prism.draw(context, program_state, model_transform, shadow ? this.materials.roof : G.materials.pure);
        model_transform = Mat4.identity().times(Mat4.translation(120 + 175, 50, 0))
            .times(Mat4.scale(25, 12, 159.8));
        G.shapes.prism.draw(context, program_state, model_transform, shadow ? this.materials.roof : G.materials.pure);
        // Draw entrance inner building
        model_transform = Mat4.identity().times(Mat4.translation(215, 0, 0))
            .times(Mat4.scale(105, 50, 25));
        G.shapes.cube.draw(context, program_state, model_transform, shadow ? this.materials.building : G.materials.pure);
        // Draw roof for entrance
        model_transform = Mat4.identity().times(Mat4.translation(215, 50, 0))
            .times(Mat4.rotation(Math.PI / 2, 0, 1, 0))
            .times(Mat4.scale(25, 10, 210));
        G.shapes.prism.draw(context, program_state, model_transform, shadow ? this.materials.building : G.materials.pure);
        // Draw the two columns
        // First column
        model_transform = Mat4.identity().times(Mat4.translation(110, 0, -25))
            .times(Mat4.scale(2.5, 60, 2.5));
        G.shapes.cube.draw(context, program_state, model_transform, shadow ? this.materials.building : G.materials.pure);
        // Place cone above tower
        model_transform = Mat4.identity().times(Mat4.translation(110, 60 + 4, -25))
            .times(Mat4.rotation(-Math.PI / 2, 1, 0, 0))
            .times(Mat4.scale(2.5, 2.5, 4));
        G.shapes.cone.draw(context, program_state, model_transform, shadow ? this.materials.roof : G.materials.pure);
        // Second column
        // Place cone above tower
        model_transform = Mat4.identity().times(Mat4.translation(110, 0, 25))
            .times(Mat4.scale(2.5, 60, 2.5));
        G.shapes.cube.draw(context, program_state, model_transform, shadow ? this.materials.building : G.materials.pure);
        // Place cone above tower
        model_transform = Mat4.identity().times(Mat4.translation(110, 60 + 4, 25))
            .times(Mat4.rotation(-Math.PI / 2, 1, 0, 0))
            .times(Mat4.scale(2.5, 2.5, 4));
        G.shapes.cone.draw(context, program_state, model_transform, shadow ? this.materials.roof : G.materials.pure);
        // Draw the octogon blocks
        model_transform = Mat4.identity().times(Mat4.translation(150, 0, 0))
            .times(Mat4.rotation(Math.PI / 2, 1, 0, 0))
            .times(Mat4.scale(20, 20, 150));
        G.shapes.octogon.draw(context, program_state, model_transform, shadow ? this.materials.roof : G.materials.pure);
        model_transform = Mat4.identity().times(Mat4.translation(150, 0, 0))
            .times(Mat4.rotation(Math.PI / 2, 1, 0, 0))
            .times(Mat4.scale(15, 15, 170));
        G.shapes.octogon.draw(context, program_state, model_transform, shadow ? this.materials.building : G.materials.pure);
        // to-do: Place octogon pyramid on top of octogons

        // to-do: Draw fountain
        // Place circle on top of grass
        model_transform = Mat4.identity().times(Mat4.translation(0, 0.02, 100))
            .times(Mat4.rotation(Math.PI / 2, 1, 0, 0))
            .times(Mat4.scale(20, 20, 1));
        G.shapes.circle.draw(context, program_state, model_transform, shadow ? this.materials.brickGround : G.materials.pure);
=======

        //simple objects without collision boxes
        model_transform = Mat4.identity()
        .times(Mat4.translation(105, 0, -60))
        .times(Mat4.scale(5, 1, 25));
        G.shapes.cube.draw(context, program_state, model_transform, this.materials.grass);

        model_transform = Mat4.identity()
        .times(Mat4.translation(107, 0.1, 55))
        .times(Mat4.scale(5, .7, 26));
        G.shapes.cube.draw(context, program_state, model_transform, this.materials.grass);

        model_transform = Mat4.identity()
        .times(Mat4.translation(-95, 0, 62))
        .times(Mat4.scale(5, 1, 19));
        G.shapes.cube.draw(context, program_state, model_transform, this.materials.grass);

        model_transform = Mat4.identity()
        .times(Mat4.translation(-95, 0, -62.5))
        .times(Mat4.scale(5, 1, 18));
        G.shapes.cube.draw(context, program_state, model_transform, this.materials.grass);

        model_transform = Mat4.identity()
        .times(Mat4.translation(94, 0, -225))
        .times(Mat4.scale(5, 1, 15));
        G.shapes.cube.draw(context, program_state, model_transform, this.materials.grass);

        model_transform = Mat4.identity()
        .times(Mat4.translation(94, 0, -150))
        .times(Mat4.scale(4, 3, 40))
        .times(Mat4.rotation(-.8, 0, 0, 1));
        G.shapes.cube.draw(context, program_state, model_transform, this.materials.grass);

        //Other end
>>>>>>> c901eaf1
        model_transform = Mat4.identity().times(Mat4.translation(0, 0.02, -240))
            .times(Mat4.rotation(Math.PI / 2, 1, 0, 0))
            .times(Mat4.scale(30, 30, 1));
        G.shapes.circle.draw(context, program_state, model_transform, shadow ? this.materials.brickGround : G.materials.pure);
        //--------------------------------------------------------------------------------

        this.game.draw(context, program_state, shadow);
    }
}

// This is the game class, it is used to keep track of all the active entities in the game (such as
// all of the connected players). It calls every objects' update method and then their draw method.
// use the update method to determine if collisions have occured or to calculate position. Then draw.
// ( Not implemented) IT also centralizes all of the input from the keyboard.
class Game {
    constructor() {

        // create the collision register
        G.register = new Register;

        this.entities = [];


        //objects on/near 1st grass patch
        this.entities.push(new Tree(75, 0, 95)); // Jorge's tree
        this.entities.push(new Trash(80, 0, 102, 1));
        this.entities.push(new Trash(80, 0, 104.5, 0));
        this.entities.push(new Lamppost(78, 0, 50));
        this.entities.push(new Lamppost(-78, 0, 50));
        this.entities.push(new Bush(70, 0, 103, 7, 2, 2, "#00FF00"));
        this.entities.push(new Bush(-70, 0, 95, 7, 2, 2, "#00FF00"));

        //objects on 2nd grass patch
        this.entities.push(new Tree(73, 0, -25));
        this.entities.push(new Tree(76, 0, -30));
        this.entities.push(new Lamppost(79, 0, -40));
        this.entities.push(new Lamppost(-79, 0, -40));

        //objects on 3rd grass patch
        this.entities.push(new Lamppost(79, 0, -125));
        this.entities.push(new Lamppost(-79, 0, -125));
        this.entities.push(new Tree(73, 0, -150));
        this.entities.push(new Tree(-73, 0, -150));
        this.entities.push(new Lamppost(79, 0, -180));
        this.entities.push(new Lamppost(-79, 0, -180));
        this.entities.push(new Lamppost(79, 0, -238));
        this.entities.push(new Lamppost(-79, 0, -238));


        //objects next to powell library
        this.entities.push(new Tree(115, 0, 75));
        this.entities.push(new Bush(113, 0, 79, 5, 3, 2, "#00FF00"));
        this.entities.push(new Stairs(102.5, 0, 0, 27.4, 6, .3, 0));
        this.entities.push(new Bush(105, 1.1, 0, 1, 1, 27.4, "#875d53"));
        this.entities.push(new Stairs(106.5, 2, 0, 27.4, 4, .3, 0));

        //objects next to powell library, left of stairs
        this.entities.push(new Bush(111, 0, -27, 9, 2.7, 1, "#875d53"));
        this.entities.push(new Bush(114, 0, -27, 9, 3.7, 1, "#875d53"));
        this.entities.push(new Trash(100.7, 0, -30, 1));
        this.entities.push(new Trash(100.7, 0, -32.5, 0));

        this.entities.push(new Bush(105, 0, -32, 3, 2, 3, "#00FF00"));
<<<<<<< HEAD
        this.entities.push(new Bush(105.6, 0.4, -32, 3, 2, 3, "#00FF00"));
        this.entities.push(new Bush(106.2, 0.8, -32, 3, 2, 3, "#00FF00"));
        this.entities.push(new Bush(106.8, 1.2, -32, 3, 2, 3, "#00FF00"));
        this.entities.push(new Bush(107.4, 1.6, -32, 3, 2, 3, "#00FF00"));
        this.entities.push(new Bush(108, 2, -32, 3, 2, 3, "#00FF00"));
        this.entities.push(new Bush(105, 0, -60, 5, 1, 25, "#2f8214"));
        this.entities.push(new Bush(115, 0, -60, 5, 5, 25, "#00FF00"));
=======
        this.entities.push(new Bush(108, 2.5, -32, 3, 2, 3, "#00FF00")); 
        this.entities.push(new Bush(115, 0, -55, 5, 5, 30, "#00FF00"));
>>>>>>> c901eaf1

        //objects next to powell library, right of stairs
        this.entities.push(new Bush(111, 0, 27, 9, 2.7, 1, "#875d53")); //brick stairs
        this.entities.push(new Bush(114, 0, 27, 9, 3.7, 1, "#875d53"));
        this.entities.push(new Trash(100.7, 0, 27, 1));
        this.entities.push(new Tree(107, 0, 55));
        this.entities.push(new Bush(112, 0, 52, 2, 4, 23, "#00FF00"));
        this.entities.push(new Bush(105, 0, 100, 5, 2, 5, "#2f8214"));


        //objects next to Royce Hall
        this.entities.push(new Stairs(-94, 0, 0, 25, 7, .5, 1));
        this.entities.push(new Bush(-95, 0, 26, 4, 4, 1, "#875d53"));
        this.entities.push(new Bush(-95, 0, -26, 4, 4, 1, "#875d53"));

        //objects next to Royce Hall, left of stairs
        this.entities.push(new Bush(-95, 0, 36, 7, 5, 8.5, "#00FF00"));
        this.entities.push(new Bush(-97, 0, 63, 1.5, 4, 16, "#00FF00"));
        this.entities.push(new Tree(-75, 0, 90));

        //objects next to Royce Hall, right of stairs
        this.entities.push(new Bush(-95, 0, -35.5, 7, 5, 8.5, "#00FF00"));
        this.entities.push(new Bush(-97, 0, -62.5, 1.5, 4, 17, "#00FF00"));
        

        //objects next to Haines Hall
        this.entities.push(new Bush(-97, 0, -180, 3, 2, 60, "#975d53"));
        this.entities.push(new Bush(-97, 3, -140, 3, 1, 20, "#00FF00"));
        this.entities.push(new Bush(-97, 3, -220, 3, 1, 20, "00FF00"));
        this.entities.push(new Stairs(-92, 0, -180, 10, 10, .2, 1));
        this.entities.push(new Stairs(-98, 2, -180, 10, 5, .3, 1));
        this.entities.push(new Bush(-93, 0, -145, 1, 2.5, 25, "#00FF00"));
        this.entities.push(new Bush(-93, 0, -215, 1, 2.5, 25, "#00FF00"));

        //objects next to Kaplan Hall
        this.entities.push(new Stairs(91, 0, -200, 10, 13, .3, 0));
        var iter = 0;
        for(iter = 0; iter < 4; iter = iter + 1) {
            this.entities.push(new Flower(89 + .8 * iter, .8 + .5 * iter, -189, "#FF0000"));
            this.entities.push(new Flower(89 + .8 * iter, .8 + .5 * iter, -188, "#FFFFFF"));
            this.entities.push(new Flower(89 + .8 * iter, .8 + .5 * iter, -187, "#0000FF"));
        }
        this.entities.push(new Bush(97, 2, -150, 2, 5, 40.5, "#00FF00"));
        this.entities.push(new Tree(90, 2, -170));
        this.entities.push(new Bush(97, 2, -225, 2, 3.5, 15, "#00FF00"));
        for(iter = 0; iter < 4; iter = iter + 1) {
            this.entities.push(new Flower(89 + .8 * iter, 1 , -212, "#FFFF00"));
            this.entities.push(new Flower(89 + .8 * iter, 1, -214, "#0000FF"));
        }
        //this.entities.push(new Flower(89, .8, -190, "#FFFFFF"));

        //Fountain
        this.entities.push(new Fountain());
        this.entities.push(new Bush(40, 0, 100, 20, 2, 3, "#975d53"));
        this.entities.push(new Bush(-40, 0, 100, 20, 2, 3, "#975d53"));

        this.entities.push(new Royce()); // Bella's Royce Hall
        this.entities.push(new Haines()); //Haines Hall
        this.entities.push(new Powell()); //Powell Library
        this.entities.push(new Kaplan()); //Kaplan Hall


        //flagpole
        this.entities.push(new Flagpole());

        let local_player = new LocalPlayer();
        this.entities.push(local_player);

        const socket = io.connect();
        socket.on('setId', function (data) {
            G.player_id = data.id;
            local_player.socket_id = data.id;
        });
        socket.on('remote_data', function (data) {
            //console.log(data);
            //console.log("received remote data");
            data.forEach(function (i, index) {
                if (i.player_matrix !== false && i.id !== G.player_id) {
                    if (!(i.id in G.remote_players)) {
                        //console.log(i, index);
                        G.remote_players[i.id] = new Player(i.id);
                        //console.log(i.player_matrix);
                        G.remote_data[i.id] = i.player_matrix;
                        console.log(`created player ${i.id}`);
                    } else {
                        G.remote_data[i.id] = i.player_matrix;
                    }

                }
                //console.log(item, index);
            });
        });

        socket.on('deletePlayer', function (data) {
            console.log(`deleted player ${data.id}`);
            G.register.unregister(data.id);
            G.remote_players[data.id] = false;

            //delete G.remote_players[socket.id];
            //console.log(G.remote_players);
        });

        G.socket = socket;
    }

    update(context, program_state) {
        this.entities.map(x => x.update(context, program_state));
        for (let i in G.remote_players) {
            if (G.remote_players[i] !== false) {
                G.remote_players[i].update(context, program_state);
            }
        }
    }

    draw(context, program_state, shadow) {
        this.entities.map(x => x.draw(context, program_state, shadow));
        for (let i in G.remote_players) {
            if (G.remote_players[i] !== false) {
                G.remote_players[i].draw(context, program_state, shadow);
            }
        }

        const {points, leeway} = G.collider;
        const size = vec3(1 + leeway, 1 + leeway, 1 + leeway);
        if (G.show_collision_boxes) {
            for (let b of G.bodies)
                points.draw(context, program_state, b.drawn_location.times(Mat4.scale(...size)), G.materials.bright, "LINE_STRIP");
        }
    }
}

class Royce {
    constructor() {
        this.collision_box = G.register.register(vec3(0, 0, 0)); //initial position doesn't matter, we overwrite anyways
    }

    update(context, program_state) {

    }

    draw(context, program_state, shadow) {
        // Collision around whole thing
        let model_transform = Mat4.identity().times(Mat4.translation(-130, 0, 0))
            .times(Mat4.scale(30, 35, 80));

        this.collision_box.emplace(model_transform, 0, 0);

        // Rear Box
        model_transform = Mat4.identity().times(Mat4.translation(-145, 0, 0))
            .times(Mat4.scale(25, 35, 80));
        G.shapes.cube.draw(context, program_state, model_transform, shadow ? G.materials.building : G.materials.pure);
        // Roof for Rear Box
        model_transform = Mat4.identity().times(Mat4.translation(-145, 35, 0))
            .times(Mat4.scale(25, 9, 159.8));
        G.shapes.prism.draw(context, program_state, model_transform, shadow ? G.materials.roof : G.materials.pure);
        // Draw middle box
        model_transform = Mat4.identity().times(Mat4.translation(-160, 0, 0))
            .times(Mat4.scale(60, 35, 30));
        G.shapes.cube.draw(context, program_state, model_transform, shadow ? G.materials.building : G.materials.pure);
        // Draw middle box roof
        model_transform = Mat4.identity().times(Mat4.translation(-160, 35, 0))
            .times(Mat4.rotation(Math.PI / 2, 0, 1, 0))
            .times(Mat4.scale(30, 20, 120));
        G.shapes.prism.draw(context, program_state, model_transform, shadow ? G.materials.building : G.materials.pure);
        // Draw two towers with their rooves
        // First tower
        model_transform = Mat4.identity().times(Mat4.translation(-110, 0, -35))
            .times(Mat4.scale(12, 70, 10));
        G.shapes.cube.draw(context, program_state, model_transform, shadow ? G.materials.building : G.materials.pure);
        // to-do: Draw a pyramid roof

        // Second tower
        model_transform = Mat4.identity().times(Mat4.translation(-110, 0, 35))
            .times(Mat4.scale(12, 70, 10));
        G.shapes.cube.draw(context, program_state, model_transform, shadow ? G.materials.building : G.materials.pure);
        // to-do: Draw a pyramid roof
    }
}

class Powell {
    constructor() {
        this.collision_box = G.register.register(vec3(0, 0, 0)); 
    }

    update(context, program_state) {
    }

    draw(context, program_state, shadow) {

        let model_transform = Mat4.identity()
        .times(Mat4.translation(220, 0, 0))
        .times(Mat4.scale(100, 50, 80));

        this.collision_box.emplace(model_transform, 0, 0);
        G.shapes.cube.draw(context, program_state, model_transform, G.materials.building);
        // Roof for Main Box
        model_transform = Mat4.identity()
        .times(Mat4.translation(120 + 25, 50, 0))
        .times(Mat4.scale(25, 12, 159.8));
        G.shapes.prism.draw(context, program_state, model_transform, G.materials.roof);
        model_transform = Mat4.identity()
        .times(Mat4.translation(120 + 75, 50, 0))
        .times(Mat4.scale(25, 12, 159.8));
        G.shapes.prism.draw(context, program_state, model_transform, G.materials.roof);
        model_transform = Mat4.identity()
        .times(Mat4.translation(120 + 125, 50, 0))
        .times(Mat4.scale(25, 12, 159.8));
        G.shapes.prism.draw(context, program_state, model_transform, G.materials.roof);
        model_transform = Mat4.identity()
        .times(Mat4.translation(120 + 175, 50, 0))
        .times(Mat4.scale(25, 12, 159.8));
        G.shapes.prism.draw(context, program_state, model_transform, G.materials.roof);
        // Draw entrance inner building
        model_transform = Mat4.identity()
        .times(Mat4.translation(215, 0, 0))
        .times(Mat4.scale(105, 50, 25));
        G.shapes.cube.draw(context, program_state, model_transform, G.materials.building);
        // Draw roof for entrance
        model_transform = Mat4.identity()
        .times(Mat4.translation(215, 50, 0))
        .times(Mat4.rotation(Math.PI / 2, 0, 1, 0))
        .times(Mat4.scale(25, 10, 210));
        G.shapes.prism.draw(context, program_state, model_transform, G.materials.building);
        // Draw the two columns
        // First column
        model_transform = Mat4.identity()
        .times(Mat4.translation(110, 0, -25))
        .times(Mat4.scale(2.5, 60, 2.5));
        G.shapes.cube.draw(context, program_state, model_transform, G.materials.building);
        // Place cone above tower
        model_transform = Mat4.identity()
        .times(Mat4.translation(110, 60 + 4, -25))
        .times(Mat4.rotation(-Math.PI / 2, 1, 0, 0))
        .times(Mat4.scale(2.5, 2.5, 4));
        G.shapes.cone.draw(context, program_state, model_transform, G.materials.roof);
        // Second column
        // Place cone above tower
        model_transform = Mat4.identity()
        .times(Mat4.translation(110, 0, 25))
        .times(Mat4.scale(2.5, 60, 2.5));
        G.shapes.cube.draw(context, program_state, model_transform, G.materials.building);
        // Place cone above tower
        model_transform = Mat4.identity()
        .times(Mat4.translation(110, 60 + 4, 25))
        .times(Mat4.rotation(-Math.PI / 2, 1, 0, 0))
        .times(Mat4.scale(2.5, 2.5, 4));
        G.shapes.cone.draw(context, program_state, model_transform, G.materials.roof);
        // Draw the octogon blocks
        model_transform = Mat4.identity()
        .times(Mat4.translation(150, 0, 0))
        .times(Mat4.rotation(Math.PI / 2, 1, 0, 0))
        .times(Mat4.scale(20, 20, 150));
        G.shapes.octogon.draw(context, program_state, model_transform, G.materials.roof);
        model_transform = Mat4.identity()
        .times(Mat4.translation(150, 0, 0))
        .times(Mat4.rotation(Math.PI / 2, 1, 0, 0))
        .times(Mat4.scale(15, 15, 170));
        G.shapes.octogon.draw(context, program_state, model_transform, G.materials.building);
    }
}

class Haines {
    constructor() {
        this.collision_box = G.register.register(vec3(0, 0, 0)); 
    }

    update(context, program_state) {
    }

    draw(context, program_state, shadow) {
        let model_transform = Mat4.identity()
        .times(Mat4.translation(-125, 0, -180))
        .times(Mat4.scale(25, 40, 60));
        this.collision_box.emplace(model_transform, 0, 0);
        G.shapes.cube.draw(context, program_state, model_transform, G.materials.building);
        // Roof
        model_transform = Mat4.identity()
        .times(Mat4.translation(-125, 40, -180))
        .times(Mat4.scale(25, 10, 119.8));
        G.shapes.prism.draw(context, program_state, model_transform, G.materials.roof);

    }

}

class Kaplan {
    constructor() {
        this.collision_box = G.register.register(vec3(0, 0, 0));
    }

    update(context, program_state) {        
    }

    draw(context, program_state, shadow) {
        let model_transform = Mat4.identity()
        .times(Mat4.translation(125, 0, -180))
        .times(Mat4.scale(25, 40, 60));
        this.collision_box.emplace(model_transform, 0, 0);
        G.shapes.cube.draw(context, program_state, model_transform, G.materials.building);

        model_transform = Mat4.identity()
        .times(Mat4.translation(105, 0, -200))
        .times(Mat4.scale(10, 45, 10));
        G.shapes.cube.draw(context, program_state, model_transform, G.materials.building.override({color: hex_color("#FFFFFF")}));
    }
}

class Tree {
    constructor(x, y, z) {
        this.x = x;
        this.y = y;
        this.z = z;
        this.collision_box = G.register.register(vec3(this.x, this.y, this.z));
    }

    update(context, program_state) {
    }

    draw(context, program_state, shadow) {

        let model_transform = Mat4.identity().times(Mat4.translation(this.x, this.y, this.z))
            .times(Mat4.scale(.5, 6, .5));
        this.collision_box.emplace(model_transform, 0, 0);
        G.shapes.cube.draw(context, program_state, model_transform, shadow ? G.materials.tree_bark : G.materials.pure);

        model_transform = Mat4.identity().times(Mat4.translation(this.x, this.y + 7, this.z))
            .times(Mat4.scale(3, 2, 3));
        G.shapes.cube.draw(context, program_state, model_transform, shadow ? G.materials.grass.override({ambient: .5}) : G.materials.pure);

        model_transform = Mat4.identity().times(Mat4.translation(this.x, this.y + 10, this.z))
            .times(Mat4.scale(2, 1, 2));
        G.shapes.cube.draw(context, program_state, model_transform, shadow ? G.materials.grass.override({ambient: .6}) : G.materials.pure);
    }
}

class Trash {
    constructor(x, y, z, isBlue) {
        this.x = x; this.y = y; this.z = z;
        this.isblue = isBlue;
        this.collision_box = G.register.register(vec3(this.x, this.y, this.z));
    }

    update(context, program_state) {
    }

    draw(context, program_state, shadow) {


        let model_transform = Mat4.identity()
        .times(Mat4.translation(this.x, this.y+1, this.z))
        .times(Mat4.scale(1, 2, 1));
        this.collision_box.emplace(model_transform, 0, 0);

        model_transform = Mat4.identity()
        .times(Mat4.translation(this.x, this.y+1, this.z))
        .times(Mat4.rotation(1.57, 1, 0, 0))
        .times(Mat4.scale(1, 1, 3.5));
        G.shapes.cylinder.draw(context, program_state, model_transform, shadow ? G.materials.trash_bin : G.materials.pure);

        model_transform = Mat4.identity()
        .times(Mat4.translation(this.x, this.y + 2.3, this.z))
        .times(Mat4.rotation(1.57, 1, 0, 0))
        .times(Mat4.scale(1.05, 1.05, .6));

        var color = "";

        if(this.isblue)
            color = "#0000FF";
        else
            color = "#00FF00";

        G.shapes.cylinder.draw(context, program_state, model_transform, shadow ? G.materials.trash_bin.override({color: hex_color(color)}) : G.materials.pure);
    }
}

class Lamppost {
    constructor(x, y, z) {
        this.x = x; this.y = y; this.z = z;    }

    update(context, program_state) {
    }

    draw(context, program_state, shadow) {
        let model_transform = Mat4.identity()
        .times(Mat4.translation(this.x, this.y + 3, this.z))
        .times(Mat4.scale(.1, 10, .1))
        .times(Mat4.rotation(Math.PI/2, 1, 0, 0));
        G.shapes.cylinder.draw(context, program_state, model_transform, shadow ? G.materials.lamppost : G.materials.pure);

        model_transform = Mat4.identity()
        .times(Mat4.translation(this.x, this.y + 8, this.z))
        .times(Mat4.rotation(1.57, 0, 1, 0))
        .times(Mat4.scale(.1, .1, 3));
        G.shapes.cylinder.draw(context, program_state, model_transform, shadow ? G.materials.lamppost : G.materials.pure);

        model_transform = Mat4.identity()
        .times(Mat4.translation(this.x + 1.2, this.y + 7, this.z))
        .times(Mat4.scale(.5, 1, .5));
        G.shapes.cube.draw(context, program_state, model_transform, shadow ? G.materials.flower_center : G.materials.pure);

        model_transform = Mat4.identity()
        .times(Mat4.translation(this.x - 1.2, this.y + 7, this.z))
        .times(Mat4.scale(.5, 1, .5));
        G.shapes.cube.draw(context, program_state, model_transform, shadow ? G.materials.flower_center : G.materials.pure);
    }
}

class Flagpole {
    constructor() {
        this.collision_box = G.register.register(vec3(0, 0, 0));
    }

    update(context, program_state) {
    }

    draw(context, program_state, shadow) {
        let model_transform = Mat4.identity()
        .times(Mat4.translation(0, 30, -250))
        .times(Mat4.scale(.5, 60, .5))
        .times(Mat4.rotation(Math.PI/2, 1, 0, 0));
        this.collision_box.emplace(model_transform, 0, 0);
        G.shapes.cylinder.draw(context, program_state, model_transform, G.materials.lamppost);

        model_transform = Mat4.identity()
        .times(Mat4.translation(-10, 55, -250))
        .times(Mat4.scale(10, 5, 1));

        G.shapes.square.draw(context, program_state, model_transform, G.materials.whiteSquare);
    }
}

class Flower {
    constructor(x, y, z, color) {
        this.x = x; this.y = y+.5; this.z = z;
        this.color = color;
    }

    update(context, program_state) {
    }

    draw(context, program_state, shadow) {
        let model_transform = Mat4.identity()
        .times(Mat4.translation(this.x, this.y, this.z))
        .times(Mat4.scale(.1, .6, .1));
        G.shapes.cube.draw(context, program_state, model_transform, shadow ? G.materials.grass : G.materials.pure);

        model_transform = Mat4.identity()
        .times(Mat4.translation(this.x, this.y + .6, this.z))
        .times(Mat4.scale(.2, .2, .2));
        G.shapes.cube.draw(context, program_state, model_transform, shadow ? G.materials.flower_center : G.materials.pure);

        var i;
        for (i = 10; i < 60; i = i + 10) {
            model_transform = Mat4.identity()
            .times(Mat4.translation(this.x, this.y + .6, this.z))
            .times(Mat4.rotation(i, 0, 0, 1))
            .times(Mat4.scale(.1, .5, .05));
            G.shapes.cube.draw(context, program_state, model_transform, shadow ? G.materials.grass.override({color: hex_color(this.color)}) : G.materials.pure);
        }
    }
}

class Stairs {
    constructor(x, y, z, length, num_steps, size, is_reverse) {
        this.x = x; this.y = y; this.z = z;
        this.length = length; this.num_steps = num_steps; this.size = size;
        this.is_reverse = is_reverse;
        this.collision_box = G.register.register(vec3(this.x, this.y, this.z));
    }

    update(context, program_state) {
    }

    draw(context, program_state, shadow) {
        let approx_reach = this.size * this.num_steps;
        let model_transform = Mat4.identity()
        .times(Mat4.translation(this.x + .5 * approx_reach, this.y + .5 * approx_reach, this.z))
        .times(Mat4.scale(.6 * approx_reach, .7 * approx_reach, .9 * this.length))
        .times(Mat4.rotation(1.57, 0, 1, 0));

        this.collision_box.emplace(model_transform, 0, 0);

        model_transform = Mat4.identity()
        .times(Mat4.translation(this.x, this.y + this.size, this.z))
        .times(Mat4.scale(this.size, this.size, this.length));

        var orient = 1;
        if(this.is_reverse)
            orient = -1;

        var i;
        for (i = 0; i < this.num_steps; i++) {
            G.shapes.cube.draw(context, program_state, model_transform, shadow ? G.materials.brick_stairs : G.materials.pure);
            model_transform = Mat4.identity()
            .times(Mat4.translation(this.x + orient * this.size * (i + 1), this.y + this.size * (i + 2), this.z))
            .times(Mat4.scale(this.size, this.size, this.length ));

        }

    }
}

class Bush {
    constructor(x, y, z, width, height, length, color) {
        this.x = x; this.y = y; this.z = z;
        this.height = height; this.width = width; this.length = length;
        this.color = color;
        this.collision_box = G.register.register(vec3(this.x, this.y, this.z));
    }

    update(context, program_state) {
    }

    draw(context, program_state, shadow) {

        let model_transform = Mat4.identity()
        .times(Mat4.translation(this.x, this.y, this.z))
        .times(Mat4.scale(this.width, this.height, this.length))
        this.collision_box.emplace(model_transform, 0, 0);

        G.shapes.cube.draw(context, program_state, model_transform, shadow ? G.materials.grass.override({color: hex_color(this.color)}) : G.materials.pure);
    }
}

class Fountain {
    constructor() {
        this.collision_box = G.register.register(vec3(0, 0, 0));
    }

    update(context, program_state) {   
    }

    draw(context, program_state, shadow) {
        let model_transform = Mat4.identity()
        .times(Mat4.translation(0, 0, 100))
        .times(Mat4.scale(18, 2, 18));
        this.collision_box.emplace(model_transform, 0, 0);

        var i;
        for (i = .1; i < 6.28; i = i + .4) {
            model_transform = Mat4.identity()
            .times(Mat4.translation(0, 0, 100))
            .times(Mat4.rotation(i + 1.57, 0, 1, 0))
            .times(Mat4.translation(0, 0, 20))
            .times(Mat4.scale(4, 2, 1));

            G.shapes.cube.draw(context, program_state, model_transform, G.materials.brick_stairs);
        }        

        model_transform = Mat4.identity()
        .times(Mat4.translation(0, 1.8, 100))
        .times(Mat4.rotation(Math.PI / 2, 1, 0, 0))
        .times(Mat4.scale(19, 19, 1));
        G.shapes.circle.draw(context, program_state, model_transform, G.materials.whiteSquare.override({color: hex_color("#00006F")}));

        model_transform = Mat4.identity()
        .times(Mat4.translation(0, 5, 100))
        .times(Mat4.scale(.8, 5, .8));
        G.shapes.cube.draw(context, program_state, model_transform, G.materials.whiteSquare.override({color: hex_color("#0000FF")}));
    }
}

// This is a general player. It is used to make adding new players easy. Use local player for the player
// that you actually control in the game.
class Player {
    constructor(socket_id) {
        this.player_matrix = Mat4.identity().times(Mat4.translation(Math.random() * 40 - 20, 10, Math.random() * 40 - 20));
        this.socket_id = socket_id;
        this.collision_box = G.register.register(vec3(0, -10, 0), socket_id);
    }

    update(context, program_state) {
        this.collision_box.emplace(this.player_matrix, 0, 0);

        // assume this is a remote player
        if (this.socket_id !== G.player_id) {
            let pos = G.remote_data[this.socket_id];
            //console.log(this.socket_id);
            //console.log(pos);
            this.player_matrix = Matrix.of(pos[0], pos[1], pos[2], pos[3]);
        }
    }

    draw(context, program_state, shadow) {
        if (!G.hide_other_players) {
            G.shapes.cube.draw(context, program_state, this.player_matrix, shadow ? G.materials.player : G.materials.pure);
        }
    }
}

// this is for the player that the user actually controls. The parent class player is also used for
// connected players
class LocalPlayer extends Player {
    constructor() {
        super();
        this.camera_matrix = Mat4.look_at(vec3(0, 10, 20), vec3(0, 0, 0), vec3(0, 1, 0));
        this.acceleration = new Vector([0, 0, 0]);
        this.velocity = new Vector([0, 0, 0]);
        this.jumping = false;
        this.speed = 0.25;
        this.rotation_speed = 0.01;
        // this.collisions = {
        //     f: false, // forward
        //     b: false, // backward
        //     l: false, // left
        //     r: false, // right
        //     d: false, // down
        //     u: false // up
        // };
        this.collision_matrix = this.player_matrix;

        this.local_collision_box = G.register.register(vec3(0, 0, 0), "localplayer");
    }

    // for physics calculation
    apply_force(force) {
        this.acceleration = this.acceleration.plus(force);
    }

    key_pressed(context, program_state) {
        let x = this.player_matrix[0];
        let y = this.player_matrix[1];
        let z = this.player_matrix[2];

        //console.log(x,y,z);
        this.velocity[2] = 0; // don't move unless button pressed
        if (G.controls.w === true) {
            G.key_was_pressed = true;
            //this.acceleration = this.acceleration.plus([0, 0, -this.speed]);
            //this.player_matrix = this.player_matrix.times(Mat4.translation(0, 0, -this.speed));
            //this.velocity = vec3(this.velocity.x, this.velocity.y, -this.speed );
            this.velocity[2] = -this.speed * 3;
        }
        if (G.controls.s === true) {
            G.key_was_pressed = true;
            //this.player_matrix = this.player_matrix.times(Mat4.translation(0, 0, this.speed));
            this.velocity[2] = this.speed * 3;
        }
        if (G.controls.d === true) {
            G.key_was_pressed = true;
            this.player_matrix = this.player_matrix
                .times(Mat4.rotation(-2 * Math.PI * this.rotation_speed, 0, 1, 0))

            //.times(Mat4.translation(0,0,-z));
        }
        if (G.controls.a === true) {
            G.key_was_pressed = true;
            this.player_matrix = this.player_matrix
                .times(Mat4.rotation(2 * Math.PI * this.rotation_speed, 0, 1, 0))
            //.times(Mat4.translation(0,0,-z));
        }

        if (G.controls.shift === true) {
            G.key_was_pressed = true;
            if (!this.jumping) {
                this.jumping = true;
                //this.player_matrix = this.player_matrix.times(Mat4.translation(0,1,0));
                //console.log("m pressed");
                this.apply_force([0, 9.8 * 0.05, 0]);
            }
        }
        //desired = desired.map((x,i) => Vector.from(this.camera_matrix).mix(x, 0.1));
        //program_state.set_camera(desired);
    }

    // test if problem in new position
    collision_test(new_position) {
        this.local_collision_box.emplace(new_position, 0, 0);

        //for (let a of G.bodies) {
            // a.inverse = Mat4.inverse(a.drawn_location);

            // Cache the inverse of matrix of body "a" to save time.
            //let a = this.collision_box;
            /*
            let a = this.local_collision_box;
            a.inverse = Mat4.inverse(a.drawn_location);
            */
            // *** Collision process is here ***
            // Loop through all bodies again (call each "b"):
            for (let b of G.bodies) {
                //if (a.socket_id !== "" && a.socket_id !== "localplayer") continue;
                // Pass the two bodies and the collision shape to check_if_colliding():
                b.inverse = Mat4.inverse(b.drawn_location);
                if (!b.check_if_colliding(this.local_collision_box, G.collider))
                    continue;
                // If we get here, we collided, so turn red and zero out the
                // velocity so they don't inter-penetrate any further.

                // a.material = this.active_color;
                // a.linear_velocity = vec3(0, 0, 0);
                // a.angular_velocity = 0;
                //console.log(a.socket_id);
                console.log("collision");
                return true;
            }
        //}
    }

    update(context, program_state) {
        this.key_pressed(context, program_state);
        // if (this.key_was_pressed) {
        //     this.camera_matrix = Mat4.inverse(this.player_matrix
        //             .times(Mat4.translation(0, 2, 10))
        //         //.times(Mat4.rotation(Math.PI/4,0,0,0))
        //     );
        // }


        const g = -9.8 * 0.0015;

        this.apply_force([0, g, 0]); // gravity

        //this.velocity = this.velocity.plus(g); // apply gravity

        //console.log(this.velocity);
        this.velocity = this.velocity.plus(this.acceleration);

        // test if bottom collision
        this.collision_matrix = this.player_matrix.times(Mat4.translation(0, this.velocity[1], 0));
        if (this.collision_test(this.collision_matrix)) {
            this.jumping = false;
            this.velocity = vec3(0, 0, this.velocity[2]);
        }

        // stop at the ground
        if (this.player_matrix[1][3] <= 1.25 && this.velocity[1] < 0) {
            //this.velocity = [this.velocity[0], 0, this.velocity[1]];
            this.velocity[1] = 0;
            this.jumping = false;
        }


        this.collision_matrix = this.player_matrix.times(Mat4.translation(0, this.velocity[1], this.velocity[2]));

        if (this.collision_test(this.collision_matrix)) {
            this.velocity = vec3(0, 0, 0);
        }

        this.player_matrix = this.player_matrix.times(Mat4.translation(0, this.velocity[1], this.velocity[2])); //this.velocity.z));
        //this.player_matrix = this.player_matrix.times(Mat4.translation(0,-0.001,0,)); //this.velocity.z));

        this.acceleration = this.acceleration.times(0);
        //console.log(this.acceleration);

        // update camera
        this.camera_matrix = Mat4.inverse(this.player_matrix
                .times(Mat4.translation(0, 2, 10))
            //.times(Mat4.rotation(Math.PI/4,0,0,0))
        );
        program_state.set_camera(this.camera_matrix);

        // tell the server our position
        G.socket.emit('update', {
            player_matrix: this.player_matrix,
        })
    }

    draw(context, program_state, shadow) {
        if (!G.hide_my_player) {
            G.shapes.cube.draw(context, program_state, this.player_matrix, shadow ? G.materials.player : G.materials.pure);
        }
    }
}<|MERGE_RESOLUTION|>--- conflicted
+++ resolved
@@ -596,7 +596,7 @@
         G.shapes.cube.draw(context, program_state, model_transform, shadow ? this.materials.grass : G.materials.pure);
 
 
-<<<<<<< HEAD
+        /*
         // Draw buildings:
         // 1) Draw simple building
         // Box
@@ -703,7 +703,7 @@
             .times(Mat4.rotation(Math.PI / 2, 1, 0, 0))
             .times(Mat4.scale(20, 20, 1));
         G.shapes.circle.draw(context, program_state, model_transform, shadow ? this.materials.brickGround : G.materials.pure);
-=======
+        */
 
         //simple objects without collision boxes
         model_transform = Mat4.identity()
@@ -738,7 +738,6 @@
         G.shapes.cube.draw(context, program_state, model_transform, this.materials.grass);
 
         //Other end
->>>>>>> c901eaf1
         model_transform = Mat4.identity().times(Mat4.translation(0, 0.02, -240))
             .times(Mat4.rotation(Math.PI / 2, 1, 0, 0))
             .times(Mat4.scale(30, 30, 1));
@@ -802,7 +801,7 @@
         this.entities.push(new Trash(100.7, 0, -32.5, 0));
 
         this.entities.push(new Bush(105, 0, -32, 3, 2, 3, "#00FF00"));
-<<<<<<< HEAD
+        /*
         this.entities.push(new Bush(105.6, 0.4, -32, 3, 2, 3, "#00FF00"));
         this.entities.push(new Bush(106.2, 0.8, -32, 3, 2, 3, "#00FF00"));
         this.entities.push(new Bush(106.8, 1.2, -32, 3, 2, 3, "#00FF00"));
@@ -810,10 +809,9 @@
         this.entities.push(new Bush(108, 2, -32, 3, 2, 3, "#00FF00"));
         this.entities.push(new Bush(105, 0, -60, 5, 1, 25, "#2f8214"));
         this.entities.push(new Bush(115, 0, -60, 5, 5, 25, "#00FF00"));
-=======
+        */
         this.entities.push(new Bush(108, 2.5, -32, 3, 2, 3, "#00FF00")); 
         this.entities.push(new Bush(115, 0, -55, 5, 5, 30, "#00FF00"));
->>>>>>> c901eaf1
 
         //objects next to powell library, right of stairs
         this.entities.push(new Bush(111, 0, 27, 9, 2.7, 1, "#875d53")); //brick stairs
