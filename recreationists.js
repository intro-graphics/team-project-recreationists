import {defs, tiny} from './examples/common.js';
import {
    Buffered_Texture,
    Color_Phong_Shader,
    Depth_Texture_Shader_2D,
    LIGHT_DEPTH_TEX_SIZE,
    Shadow_Textured_Phong_Shader
} from './shadow-shaders.js';

const {
    Vector, Vector3, vec, vec3, vec4, color, hex_color, Shader, Matrix, Mat4, Light, Shape, Material, Scene,
} = tiny;

const TextureSquare =
    class Square extends tiny.Vertex_Buffer {
        constructor() {
            super("position", "normal", "texture_coord");
            this.arrays.position = [
                vec3(0, 0, 0), vec3(1, 0, 0), vec3(0, 1, 0),
                vec3(1, 1, 0), vec3(1, 0, 0), vec3(0, 1, 0)
            ];
            this.arrays.normal = [
                vec3(0, 0, 1), vec3(0, 0, 1), vec3(0, 0, 1),
                vec3(0, 0, 1), vec3(0, 0, 1), vec3(0, 0, 1),
            ];
            this.arrays.texture_coord = [
                vec(0, 0), vec(1, 0), vec(0, 1),
                vec(1, 1), vec(1, 0), vec(0, 1)
            ]
        }
    }

// used for collision detection
class Body {
    // **Body** can store and update the properties of a 3D body that incrementally
    // moves from its previous place due to velocities.  It conforms to the
    // approach outlined in the "Fix Your Timestep!" blog post by Glenn Fiedler.
    constructor(shape, material, size, socket_id = "default") { // socket_id is optional and only used for players
        Object.assign(this,
            {shape, material, size})
        this.socket_id = socket_id;
    }

    // (within some margin of distance).
    static intersect_cube(p, margin = 0) {
        return p.every(value => value >= -1 - margin && value <= 1 + margin)
    }

    static intersect_sphere(p, margin = 0) {
        return p.dot(p) < 1 + margin;
    }

    emplace(location_matrix, linear_velocity, angular_velocity, spin_axis = vec3(0, 0, 0).randomized(1).normalized()) {                               // emplace(): assign the body's initial values, or overwrite them.
        this.center = location_matrix.times(vec4(0, 0, 0, 1)).to3();
        this.rotation = Mat4.translation(...this.center.times(-1)).times(location_matrix);
        this.previous = {center: this.center.copy(), rotation: this.rotation.copy()};
        // drawn_location gets replaced with an interpolated quantity:
        this.drawn_location = location_matrix;
        this.temp_matrix = Mat4.identity();
        return Object.assign(this, {linear_velocity, angular_velocity, spin_axis})
    }

    advance(time_amount) {
        // advance(): Perform an integration (the simplistic Forward Euler method) to
        // advance all the linear and angular velocities one time-step forward.
        this.previous = {center: this.center.copy(), rotation: this.rotation.copy()};
        // Apply the velocities scaled proportionally to real time (time_amount):
        // Linear velocity first, then angular:
        this.center = this.center.plus(this.linear_velocity.times(time_amount));
        this.rotation.pre_multiply(Mat4.rotation(time_amount * this.angular_velocity, ...this.spin_axis));
    }

    // The following are our various functions for testing a single point,
    // p, against some analytically-known geometric volume formula

    blend_rotation(alpha) {
        // blend_rotation(): Just naively do a linear blend of the rotations, which looks
        // ok sometimes but otherwise produces shear matrices, a wrong result.

        // TODO:  Replace this function with proper quaternion blending, and perhaps
        // store this.rotation in quaternion form instead for compactness.
        return this.rotation.map((x, i) => vec4(...this.previous.rotation[i]).mix(x, alpha));
    }

    blend_state(alpha) {
        // blend_state(): Compute the final matrix we'll draw using the previous two physical
        // locations the object occupied.  We'll interpolate between these two states as
        // described at the end of the "Fix Your Timestep!" blog post.
        this.drawn_location = Mat4.translation(...this.previous.center.mix(this.center, alpha))
            .times(this.blend_rotation(alpha))
            .times(Mat4.scale(...this.size));
    }

    check_if_colliding(b, collider) {
        // check_if_colliding(): Collision detection function.
        // DISCLAIMER:  The collision method shown below is not used by anyone; it's just very quick
        // to code.  Making every collision body an ellipsoid is kind of a hack, and looping
        // through a list of discrete sphere points to see if the ellipsoids intersect is *really* a
        // hack (there are perfectly good analytic expressions that can test if two ellipsoids
        // intersect without discretizing them into points).
        if (this == b)
            return false;
        // Nothing collides with itself.
        // Convert sphere b to the frame where a is a unit sphere:
        const T = this.inverse.times(b.drawn_location, this.temp_matrix);

        const {intersect_test, points, leeway} = collider;
        // For each vertex in that b, shift to the coordinate frame of
        // a_inv*b.  Check if in that coordinate frame it penetrates
        // the unit sphere at the origin.  Leave some leeway.
        return points.arrays.position.some(p =>
            intersect_test(T.times(p.to4(1)).to3(), leeway));
    }
}

/* WRITE UP FOR HOW TO MAKE YOUR COLLISION BOXES:
The class below is responsible for registering individual collision boxes.
I have created a wrapper that should make the collision process easier.

Collision boxes can either be attached to a specific 'block' or they can be their own 'block'.
If you have a complex building/item then you might just want to put a single,huge block approximately
around it instead of putting a bunch of small blocks. For now, we only have cube collision boxes
because its simpler to implement. If it's a big deal, then I can go back and get the collisions to work
with cylinders and other shapes.

OK, here is how it actually works.

Game will create REGISTER and store it in G.register which means you don't have to use new.
Register has a method called register (So, g.register.register()) which will create a collision
 box with a initial position. This register should be called once per collision box (so don't put
 in a draw or update function, only like a constructor). The item that it returns is where you can
 change the position of the collision box freely. The item returns a class that has a method:
        .emplace(new_position, 0, 0);
new_position should be the position matrix of where you want the collision box to be. You can
see the collision box as a green outline (Shift+T to turn on boxes).
IF you want to attach the collision box to your item,
then just pass the position matrix to emplace. Otherwise, if it should be a larger, unattached one,
then just pass the position matrix of what you want it look like.
That is it. You do not have to do anything else, the player should now not be able to move through it.
The collision detection only checks the corners of the object, so players can pass through objects if they
go through a object without intersecting any of their corners (fix this by making the other object bigger)

Note:
Right now, all of the objects and items you all have made are in the recreationists class.
While it is possible to make it work using this method, I'd recommend splitting each of your
items into separate classes that interface with the Game class. I've gone ahead and done for this for
Jorge's tree and one of Bella's buildings (just one giantic box). Use these as examples for the rest
of the items in the world.

Look at class Tree, game constructor, class Royce for the code samples
*/

class Register {
    constructor() {

        // G.bodies.push(new Body(G.shapes.box_1, undefined, vec3(0, 0, 0))
        //         .emplace(Mat4.translation(...vec3(0, 0, 0))
        //                 .times(Mat4.rotation(Math.PI, ...vec(1, 1, 1).normalized())),
        //             vec(0, 0, 0), Math.random()));
    }

    register(location_matrix, socket_id) { // socket_id is only for remote_players
        let obj = new Body(G.shapes.box_1, undefined, location_matrix, socket_id)
            .emplace(Mat4.translation(...location_matrix), 0, 0)

        G.bodies.push(obj);
        return obj;
    }

    unregister(socket_id) {
        //console.log("called");
        //console.log(`${socket_id} unregistered`)
        let i = 0;
        for (i = 0; i < G.bodies.length; i++) {
            //console.log(i);
            //console.log(`${G.bodies[i].socket_id} compared`);
            if (G.bodies[i].socket_id == socket_id) {
                //console.log("match");
                G.bodies.splice(i, 1);
            }
        }
        // const i = G.bodies.indexOf(obj);
        // if (i > -1) {
        //     G.bodies.splice(i, 1);
        // }
    }
}


// class G global used for accessing items that are shared between classes
class G {
    static shapes = {
        torus: new defs.Torus(15, 15),
        torus2: new defs.Torus(3, 15),
        sphere: new defs.Subdivision_Sphere(4),
        circle: new defs.Regular_2D_Polygon(10, 15),
        cube: new defs.Cube(),
        square: new defs.Square(),
        cylinder: new defs.Cylindrical_Tube(15, 15),
        prism: new defs.Capped_Cylinder(10, 4),
        octogon: new defs.Capped_Cylinder(1, 8),
        pyramid: new defs.Cone_Tip(1, 4),
        cone: new defs.Cone_Tip(1, 100),
        texture_square: new TextureSquare(),
    };

    static materials = {
        player: new Material(new Shadow_Textured_Phong_Shader(),
            {
                ambient: .1,
                diffusivity: .9,
                color: hex_color("#ffffff"),
                color_texture: null,
                light_depth_texture: null
            }),
        bright: new Material(new Shadow_Textured_Phong_Shader(), {color: color(0, 1, 0, .5), ambient: 1}),
        tree_bark: new Material(new Shadow_Textured_Phong_Shader(),
            {ambient: 1, diffusivity: .6, color: hex_color("#663300"), smoothness: 60}),
        grass: new Material(new Shadow_Textured_Phong_Shader(),
            {ambient: .2, diffusivity: 0.9, color: hex_color("#2f8214"), smoothness: 60}),
        brickGround: new Material(new Shadow_Textured_Phong_Shader(),
            {ambient: .1, diffusivity: 1, color: hex_color("#fcc89a"), smoothness: 100}),
        sky: new Material(new Shadow_Textured_Phong_Shader(),
            {ambient: 0.2, diffusivity: .6, color: hex_color("#a3fcff"), smoothness: 40}),
        sun: new Material(new Shadow_Textured_Phong_Shader(),
            {ambient: 1, diffusivity: 0.5, color: hex_color("#f7c600"), smoothness: 100}),
        whiteSquare: new Material(new Shadow_Textured_Phong_Shader(),
            {ambient: 1, diffusivity: .6, color: hex_color("#f5eee9"), smoothness: 60}),

        flower_center: new Material(new Shadow_Textured_Phong_Shader(),
            {ambient: 1, diffusivity: .6, color: hex_color("#ffff00"), smoothness: 60}),
        trash_bin: new Material(new Shadow_Textured_Phong_Shader(),
            {ambient: 1, diffusivity: 1, color: hex_color("#4d3319"), smoothness: 60}),
        brick_stairs: new Material(new Shadow_Textured_Phong_Shader(),
            {ambient: 1, diffusivity: 1, color: hex_color("#875d53"), smoothness: 60}),
        lamppost: new Material(new Shadow_Textured_Phong_Shader(),
            {ambient: 1, diffusivity: 1, color: hex_color("#1a1a00"), smoothness: 100}),
        building: new Material(new Shadow_Textured_Phong_Shader(),
            {ambient: .2, diffusivity: 1, color: hex_color("#fca877"), smoothness: 100}),
        roof: new Material(new Shadow_Textured_Phong_Shader(),
            {ambient: 1, diffusivity: 0.6, color: hex_color("#ff8c57"), smoothness: 60}),

        depth_tex: new Material(new Depth_Texture_Shader_2D(), {
            color: color(0, 0, .0, 1),
            ambient: 1, diffusivity: 0, specularity: 0, texture: null
        }),
        pure: new Material(new Color_Phong_Shader(), {}),
    };
    // all of the data from other clients (dictionary, socketid to player info)
    static remote_data = {};
    // the socket we used
    static socket;

    // the id of the player according to the server
    static player_id;

    // a dictionary of socket id to remote player
    static remote_players = {};

    // used to test stop displaying blocks (can remove)
    static test = false;

    // dictionary of all keys pressed
    static keys_pressed = {}; // deprecated

    static controls = {
        // w: false,
        // s: false,
        // shift: false,
        // a: false,
        // s: false
    };

    // if any key was pressed (used for initial camera)
    static key_was_pressed = false;

    // the collision box we are using
    static collider = {intersect_test: Body.intersect_cube, points: new defs.Cube(), leeway: .1};

    // bodies that are used in collision
    static bodies = [];

    // use this to register objects for collision
    static register = null;

    static show_collision_boxes = false;

    static hide_my_player = false;

    static hide_other_players = false;
}


export class Recreationists extends Scene {
    constructor() {
        // constructor(): Scenes begin by populating initial values like the Shapes and Materials they'll need.
        super();

        this.player_matrix = Mat4.identity();

        // *** Materials
        this.materials = {
            test: new Material(new Shadow_Textured_Phong_Shader(),
                {ambient: .4, diffusivity: .6, color: hex_color("#ffffff")}),
            // brickGround: new Material(new Shadow_Textured_Phong(1), {
            //     ambient: 1, diffusivity: .6, color: hex_color("#fcc89a"), smoothness: 60,
            //     specularity: 0.4, color_texture: null, light_depth_texture: null
            // }),
            // brickGround: new Material(new Shadow_Textured_Phong_Shader(),
            //     {ambient: .4, diffusivity: .6, color: hex_color("#fcc89a")}),
            brickGround: new Material(new Shadow_Textured_Phong_Shader(1),
                {
                    ambient: .1,
                    diffusivity: 1,
                    color: hex_color("#fcc89a"),
                    smoothness: 100,
                    color_texture: null,
                    light_depth_texture: null
                }),
            sky: new Material(new defs.Phong_Shader(),
                {ambient: 0.2, diffusivity: .6, color: hex_color("#a3fcff"), smoothness: 40}),
            sun: new Material(new defs.Phong_Shader(),
                {ambient: 1, diffusivity: 0, color: hex_color("#f7c600")}),
            whiteSquare: new Material(new Shadow_Textured_Phong_Shader(),
                {ambient: 1, diffusivity: .6, color: hex_color("#f5eee9"), smoothness: 60}),
            grass: new Material(new Shadow_Textured_Phong_Shader(),
                {ambient: .2, diffusivity: 0.9, color: hex_color("#2f8214"), smoothness: 60}),
            tree_bark: new Material(new Shadow_Textured_Phong_Shader(),
                {ambient: 1, diffusivity: .6, color: hex_color("#663300"), smoothness: 60}),
            flower_center: new Material(new Shadow_Textured_Phong_Shader(),
                {ambient: 1, diffusivity: .6, color: hex_color("#ffff00"), smoothness: 60}),
            trash_bin: new Material(new Shadow_Textured_Phong_Shader(),
                {ambient: 1, diffusivity: 1, color: hex_color("#4d3319"), smoothness: 60}),
            brick_stairs: new Material(new Shadow_Textured_Phong_Shader(),
                {ambient: 1, diffusivity: 1, color: hex_color("#875d53"), smoothness: 60}),
            lamppost: new Material(new Shadow_Textured_Phong_Shader(),
                {ambient: 1, diffusivity: 1, color: hex_color("#1a1a00"), smoothness: 100}),
            building: new Material(new Shadow_Textured_Phong_Shader(),
                {ambient: .2, diffusivity: 1, color: hex_color("#fca877"), smoothness: 100}),
            roof: new Material(new Shadow_Textured_Phong_Shader(),
                {ambient: 1, diffusivity: 0.6, color: hex_color("#ff8c57"), smoothness: 60}),

            pure: new Material(new Color_Phong_Shader(), {})
        }

        this.day_night_cycle = true;
        this.shadow_init = false;
        this.shadow_demo = true;

        this.game = new Game();
    }

    make_control_panel() {
        // Draw the scene's buttons, setup their actions and keyboard shortcuts, and monitor live measurements.
        this.key_triggered_button("Move forward", ["w"], () => G.controls.w = true, undefined, () => G.controls.w = false);
        this.key_triggered_button("Turn left", ["a"], () => G.controls.a = true, undefined, () => G.controls.a = false);
        this.key_triggered_button("Turn right", ["d"], () => G.controls.d = true, undefined, () => G.controls.d = false);
        this.key_triggered_button("Move backwards", ["s"], () => G.controls.s = true, undefined, () => G.controls.s = false);
        this.key_triggered_button("Jump", ["z"], () => G.controls.shift = true, undefined, () => G.controls.shift = false);
        this.key_triggered_button("Show Collision Boxes", ["Shift", "T"], () => G.show_collision_boxes = !G.show_collision_boxes);
        this.key_triggered_button("Hide other players", ["Shift", "Y"], () => G.hide_other_players = !G.hide_other_players);
        this.key_triggered_button("Hide my player", ["Shift", "U"], () => G.hide_my_player = !G.hide_my_player);
        this.key_triggered_button("Toggle day-night cycle", ["Shift", "P"], () => this.day_night_cycle = !this.day_night_cycle);
        this.key_triggered_button("Toggle shadow", ["Shift", "O"], () => this.shadow_demo = !this.shadow_demo)
    }

    texture_buffer_init(gl) {
        // Depth Texture
        this.lightDepthTexture = gl.createTexture();
        // Bind it to TinyGraphics
        this.light_depth_texture = new Buffered_Texture(this.lightDepthTexture);
        for (const [key, value] of Object.entries(this.materials)) {
            if (value.shader instanceof Shadow_Textured_Phong_Shader) {
                this.materials[key].light_depth_texture = this.light_depth_texture;
            }
        }
        for (const [key, value] of Object.entries(G.materials)) {
            if (value.shader instanceof Shadow_Textured_Phong_Shader) {
                G.materials[key].light_depth_texture = this.light_depth_texture;
            }
        }

        this.lightDepthTextureSize = LIGHT_DEPTH_TEX_SIZE;
        gl.bindTexture(gl.TEXTURE_2D, this.lightDepthTexture);
        gl.texImage2D(
            gl.TEXTURE_2D,      // target
            0,                  // mip level
            gl.DEPTH_COMPONENT, // internal format
            this.lightDepthTextureSize,   // width
            this.lightDepthTextureSize,   // height
            0,                  // border
            gl.DEPTH_COMPONENT, // format
            gl.UNSIGNED_INT,    // type
            null);              // data
        gl.texParameteri(gl.TEXTURE_2D, gl.TEXTURE_MAG_FILTER, gl.NEAREST);
        gl.texParameteri(gl.TEXTURE_2D, gl.TEXTURE_MIN_FILTER, gl.NEAREST);
        gl.texParameteri(gl.TEXTURE_2D, gl.TEXTURE_WRAP_S, gl.CLAMP_TO_EDGE);
        gl.texParameteri(gl.TEXTURE_2D, gl.TEXTURE_WRAP_T, gl.CLAMP_TO_EDGE);

        // Depth Texture Buffer
        this.lightDepthFramebuffer = gl.createFramebuffer();
        gl.bindFramebuffer(gl.FRAMEBUFFER, this.lightDepthFramebuffer);
        gl.framebufferTexture2D(
            gl.FRAMEBUFFER,       // target
            gl.DEPTH_ATTACHMENT,  // attachment point
            gl.TEXTURE_2D,        // texture target
            this.lightDepthTexture,         // texture
            0);                   // mip level
        gl.bindFramebuffer(gl.FRAMEBUFFER, null);

        // create a color texture of the same size as the depth texture
        // see article why this is needed_
        this.unusedTexture = gl.createTexture();
        gl.bindTexture(gl.TEXTURE_2D, this.unusedTexture);
        gl.texImage2D(
            gl.TEXTURE_2D,
            0,
            gl.RGBA,
            this.lightDepthTextureSize,
            this.lightDepthTextureSize,
            0,
            gl.RGBA,
            gl.UNSIGNED_BYTE,
            null,
        );
        gl.texParameteri(gl.TEXTURE_2D, gl.TEXTURE_MAG_FILTER, gl.NEAREST);
        gl.texParameteri(gl.TEXTURE_2D, gl.TEXTURE_MIN_FILTER, gl.NEAREST);
        gl.texParameteri(gl.TEXTURE_2D, gl.TEXTURE_WRAP_S, gl.CLAMP_TO_EDGE);
        gl.texParameteri(gl.TEXTURE_2D, gl.TEXTURE_WRAP_T, gl.CLAMP_TO_EDGE);
        // attach it to the framebuffer
        gl.framebufferTexture2D(
            gl.FRAMEBUFFER,        // target
            gl.COLOR_ATTACHMENT0,  // attachment point
            gl.TEXTURE_2D,         // texture target
            this.unusedTexture,         // texture
            0);                    // mip level
        gl.bindFramebuffer(gl.FRAMEBUFFER, null);
    }

    display(context, program_state) {
        // display():  Called once per frame of animation.
        // Setup -- This part sets up the scene's overall camera matrix, projection matrix, and lights:
        // if (!context.scratchpad.controls) {
        //     this.children.push(context.scratchpad.controls = new defs.Movement_Controls());
        //     // Define the global camera and projection matrices, which are stored in program_state.
        //     //program_state.set_camera(this.camera_matrix);
        // }

        const t = program_state.animation_time / 1000;
        const dt = program_state.animation_delta_time / 1000;

        const gl = context.context;
        if (!this.shadow_init) {
            console.log("Initializing shadows...");
            const ext = gl.getExtension("WEBGL_depth_texture");
            if (!ext) {
                return alert("Need WEBGL_depth_texture");
            }
            this.texture_buffer_init(gl);
            console.log("Shadows initialized");
            this.shadow_init = true;
        }

        // Draw the background
        //---------------------------------------------------

        // Place light at the sun
        const day_time = 10; // seconds that day time should last (12 hours in real life)
        let day_cycle = 0;
        if (this.day_night_cycle) {
            day_cycle = Math.PI * t / day_time;
        }
        // day_cycle = 0;
        let sun_dist = 100; // distance from sun to origin (as it revolves)
        if (this.shadow_demo) {
            sun_dist = 10;
        }
        let distance = Math.sin(day_cycle) * sun_dist;
        let height = Math.cos(day_cycle) * sun_dist;
        let radius = 10; // radius of sun
        if (this.shadow_demo) {
            this.light_position = vec4(distance, 15, height, 1);
        } else {
            this.light_position = vec4(1, height, -distance, 1);
        }
        const light_view_target = vec4(0, 0, 0, 1)
        let light_brightness = Math.max(Math.cos(day_cycle), 0)
        if (this.shadow_demo) {
            light_brightness = 1;
        }
        const light_color = color(light_brightness, light_brightness, light_brightness, 1);
        program_state.lights = [
            new Light(
                this.light_position,
                light_color,
                10 ** radius
            )
        ];

        // Set coordinate system matrix at the origin
        let model_transform = Mat4.identity();
        model_transform = model_transform.times(Mat4.translation(0, 0, 0));

        // Step 1: set the perspective and camera to the POV of light
        const light_view_mat = Mat4.look_at(
            vec3(this.light_position[0], this.light_position[1], this.light_position[2]),
            vec3(light_view_target[0], light_view_target[1], light_view_target[2]),
            vec3(0, 1, 0), // assume the light to target will have a up dir of +y
        );
        const light_field_of_view = 160 * Math.PI / 180;
        const light_proj_mat = Mat4.perspective(light_field_of_view, 1, 0.5, 2000);
        // Bind the Depth Texture Buffer
        gl.bindFramebuffer(gl.FRAMEBUFFER, this.lightDepthFramebuffer);
        gl.viewport(0, 0, this.lightDepthTextureSize, this.lightDepthTextureSize);
        gl.clear(gl.COLOR_BUFFER_BIT | gl.DEPTH_BUFFER_BIT);
        // Prepare uniforms
        program_state.light_view_mat = light_view_mat;
        program_state.light_proj_mat = light_proj_mat;
        program_state.light_tex_mat = light_proj_mat;
        program_state.view_mat = light_view_mat;
        program_state.projection_transform = light_proj_mat;
        this.render(context, program_state, model_transform, false);

        // Step 2: unbind, draw to the canvas
        gl.bindFramebuffer(gl.FRAMEBUFFER, null);
        gl.viewport(0, 0, gl.canvas.width, gl.canvas.height);
        program_state.view_mat = program_state.camera_inverse;
        program_state.projection_transform = Mat4.perspective(Math.PI / 4, context.width / context.height, 0.5, 2000);
        this.render(context, program_state, model_transform, true);

        // update game
        this.game.update(context, program_state);

        // Step 3: display the textures
        if (this.shadow_demo) {
            G.shapes.texture_square.draw(context, program_state,
                Mat4.translation(-.99, .08, 0).times(
                    Mat4.scale(0.5, 0.5 * gl.canvas.width / gl.canvas.height, 1)
                ),
                G.materials.depth_tex.override({texture: this.lightDepthTexture})
            );
        }
    }

    render(context, program_state, model_transform, shadow) {
        // Define the directions: +Y: UP
        //                        -Y: DOWN
        //                        +X: RIGHT    (Toward Powell)
        //                        -X: LEFT     (Toward Royce)
        //                        +Z: Backward (Toward the hill)
        //                        -Z: Forward  (Toward the campus)

        //console.log("Rendering");

        program_state.draw_shadow = shadow;
        const t = program_state.animation_time;

        if (shadow) {
            // Draw the sun
            G.shapes.sphere.draw(context, program_state,
                Mat4.translation(this.light_position[0], this.light_position[1], this.light_position[2])
                    .times(Mat4.scale(1, 1, 1)),
                this.materials.sun);
        }

        // Draw the sky as a giant blue sphere
        model_transform = Mat4.identity();
        model_transform = model_transform.times(Mat4.scale(200, 200, 200));
        if (shadow) {
            G.shapes.sphere.draw(context, program_state, model_transform, shadow ? this.materials.sky : G.materials.pure);
        }
        model_transform = Mat4.identity();

        // Draw the ground
        model_transform = model_transform
            .times(Mat4.translation(0, -.1, 0))
            .times(Mat4.rotation(-Math.PI / 2, 1, 0, 0))
            .times(Mat4.scale(1000, 1000, .1))
        G.shapes.cube.draw(context, program_state, model_transform, shadow ? this.materials.brickGround : this.materials.pure);

        model_transform = Mat4.identity();

        // Draw the grass
        model_transform = model_transform.times(Mat4.rotation(-Math.PI / 2, 1, 0, 0))
            .times(Mat4.translation(0, 60, 0.01))
            .times(Mat4.scale(80, 40, .1));
        G.shapes.cube.draw(context, program_state, model_transform, shadow ? this.materials.grass : G.materials.pure);
        model_transform = Mat4.identity();
        model_transform = model_transform.times(Mat4.rotation(-Math.PI / 2, 1, 0, 0))
            .times(Mat4.translation(0, -60, 0.01))
            .times(Mat4.scale(80, 40, .1));
        G.shapes.cube.draw(context, program_state, model_transform, shadow ? this.materials.grass: G.materials.pure);
        model_transform = Mat4.identity();
        model_transform = model_transform.times(Mat4.rotation(-Math.PI / 2, 1, 0, 0))
            .times(Mat4.translation(0, -180, 0.01))
            .times(Mat4.scale(80, 60, .1));
        G.shapes.cube.draw(context, program_state, model_transform, shadow ? this.materials.grass : G.materials.pure);


        /*
        // Draw buildings:
        // 1) Draw simple building
        // Box
        model_transform = Mat4.identity().times(Mat4.translation(-125, 0, -180))
            .times(Mat4.scale(25, 40, 60));
        G.shapes.cube.draw(context, program_state, model_transform, shadow ? this.materials.building : G.materials.pure);
        // Roof
        model_transform = Mat4.identity().times(Mat4.translation(-125, 40, -180))
            .times(Mat4.scale(25, 10, 119.8));
        G.shapes.prism.draw(context, program_state, model_transform, shadow ? this.materials.roof: G.materials.pure);

        // 2) Draw Royce
        // // Rear Box
        // model_transform = Mat4.identity().times(Mat4.translation(-145,0,0))
        //                                  .times(Mat4.scale(25,35,80));
        // G.shapes.cube.draw(context, program_state, model_transform, this.materials.building);
        // // Roof for Rear Box
        // model_transform = Mat4.identity().times(Mat4.translation(-145,35,0))
        //                                  .times(Mat4.scale(25,9,159.8));
        // G.shapes.prism.draw(context, program_state, model_transform, this.materials.roof);
        // // Draw middle box
        // model_transform = Mat4.identity().times(Mat4.translation(-160,0,0))
        //                                  .times(Mat4.scale(60,35,30));
        // G.shapes.cube.draw(context, program_state, model_transform, this.materials.building);
        // // Draw middle box roof
        // model_transform = Mat4.identity().times(Mat4.translation(-160,35,0))
        //                                  .times(Mat4.rotation(Math.PI/2,0,1,0))
        //                                  .times(Mat4.scale(30,20,120));
        // G.shapes.prism.draw(context, program_state, model_transform, this.materials.building);
        // // Draw two towers with their rooves
        // // First tower
        // model_transform = Mat4.identity().times(Mat4.translation(-110,0,-35))
        //                                  .times(Mat4.scale(12,70,10));
        // G.shapes.cube.draw(context, program_state, model_transform, this.materials.building);
        // // to-do: Draw a pyramid roof

        // // Second tower
        // model_transform = Mat4.identity().times(Mat4.translation(-110,0,35))
        //                                  .times(Mat4.scale(12,70,10));
        // G.shapes.cube.draw(context, program_state, model_transform, this.materials.building);
        // // to-do: Draw a pyramid roof

        // 3) Draw Powell
        // Main Box
        model_transform = Mat4.identity().times(Mat4.translation(220, 0, 0))
            .times(Mat4.scale(100, 50, 80));
        G.shapes.cube.draw(context, program_state, model_transform, shadow ? this.materials.building : G.materials.pure);
        // Roof for Main Box
        model_transform = Mat4.identity().times(Mat4.translation(120 + 25, 50, 0))
            .times(Mat4.scale(25, 12, 159.8));
        G.shapes.prism.draw(context, program_state, model_transform, shadow ? this.materials.roof : G.materials.pure);
        model_transform = Mat4.identity().times(Mat4.translation(120 + 75, 50, 0))
            .times(Mat4.scale(25, 12, 159.8));
        G.shapes.prism.draw(context, program_state, model_transform, shadow ? this.materials.roof : G.materials.pure);
        model_transform = Mat4.identity().times(Mat4.translation(120 + 125, 50, 0))
            .times(Mat4.scale(25, 12, 159.8));
        G.shapes.prism.draw(context, program_state, model_transform, shadow ? this.materials.roof : G.materials.pure);
        model_transform = Mat4.identity().times(Mat4.translation(120 + 175, 50, 0))
            .times(Mat4.scale(25, 12, 159.8));
        G.shapes.prism.draw(context, program_state, model_transform, shadow ? this.materials.roof : G.materials.pure);
        // Draw entrance inner building
        model_transform = Mat4.identity().times(Mat4.translation(215, 0, 0))
            .times(Mat4.scale(105, 50, 25));
        G.shapes.cube.draw(context, program_state, model_transform, shadow ? this.materials.building : G.materials.pure);
        // Draw roof for entrance
        model_transform = Mat4.identity().times(Mat4.translation(215, 50, 0))
            .times(Mat4.rotation(Math.PI / 2, 0, 1, 0))
            .times(Mat4.scale(25, 10, 210));
        G.shapes.prism.draw(context, program_state, model_transform, shadow ? this.materials.building : G.materials.pure);
        // Draw the two columns
        // First column
        model_transform = Mat4.identity().times(Mat4.translation(110, 0, -25))
            .times(Mat4.scale(2.5, 60, 2.5));
        G.shapes.cube.draw(context, program_state, model_transform, shadow ? this.materials.building : G.materials.pure);
        // Place cone above tower
        model_transform = Mat4.identity().times(Mat4.translation(110, 60 + 4, -25))
            .times(Mat4.rotation(-Math.PI / 2, 1, 0, 0))
            .times(Mat4.scale(2.5, 2.5, 4));
        G.shapes.cone.draw(context, program_state, model_transform, shadow ? this.materials.roof : G.materials.pure);
        // Second column
        // Place cone above tower
        model_transform = Mat4.identity().times(Mat4.translation(110, 0, 25))
            .times(Mat4.scale(2.5, 60, 2.5));
        G.shapes.cube.draw(context, program_state, model_transform, shadow ? this.materials.building : G.materials.pure);
        // Place cone above tower
        model_transform = Mat4.identity().times(Mat4.translation(110, 60 + 4, 25))
            .times(Mat4.rotation(-Math.PI / 2, 1, 0, 0))
            .times(Mat4.scale(2.5, 2.5, 4));
        G.shapes.cone.draw(context, program_state, model_transform, shadow ? this.materials.roof : G.materials.pure);
        // Draw the octogon blocks
        model_transform = Mat4.identity().times(Mat4.translation(150, 0, 0))
            .times(Mat4.rotation(Math.PI / 2, 1, 0, 0))
            .times(Mat4.scale(20, 20, 150));
        G.shapes.octogon.draw(context, program_state, model_transform, shadow ? this.materials.roof : G.materials.pure);
        model_transform = Mat4.identity().times(Mat4.translation(150, 0, 0))
            .times(Mat4.rotation(Math.PI / 2, 1, 0, 0))
            .times(Mat4.scale(15, 15, 170));
        G.shapes.octogon.draw(context, program_state, model_transform, shadow ? this.materials.building : G.materials.pure);
        // to-do: Place octogon pyramid on top of octogons

        // to-do: Draw fountain
        // Place circle on top of grass
        model_transform = Mat4.identity().times(Mat4.translation(0, 0.02, 100))
            .times(Mat4.rotation(Math.PI / 2, 1, 0, 0))
            .times(Mat4.scale(20, 20, 1));
        G.shapes.circle.draw(context, program_state, model_transform, shadow ? this.materials.brickGround : G.materials.pure);
        */

        //simple objects without collision boxes
        model_transform = Mat4.identity()
        .times(Mat4.translation(105, 0, -60))
        .times(Mat4.scale(5, 1, 25));
        G.shapes.cube.draw(context, program_state, model_transform, this.materials.grass);

        model_transform = Mat4.identity()
        .times(Mat4.translation(107, 0.1, 55))
        .times(Mat4.scale(5, .7, 26));
        G.shapes.cube.draw(context, program_state, model_transform, this.materials.grass);

        model_transform = Mat4.identity()
        .times(Mat4.translation(-95, 0, 62))
        .times(Mat4.scale(5, 1, 19));
        G.shapes.cube.draw(context, program_state, model_transform, this.materials.grass);

        model_transform = Mat4.identity()
        .times(Mat4.translation(-95, 0, -62.5))
        .times(Mat4.scale(5, 1, 18));
        G.shapes.cube.draw(context, program_state, model_transform, this.materials.grass);

        model_transform = Mat4.identity()
        .times(Mat4.translation(94, 0, -225))
        .times(Mat4.scale(5, 1, 15));
        G.shapes.cube.draw(context, program_state, model_transform, this.materials.grass);

        model_transform = Mat4.identity()
        .times(Mat4.translation(94, 0, -150))
        .times(Mat4.scale(4, 3, 40))
        .times(Mat4.rotation(-.8, 0, 0, 1));
        G.shapes.cube.draw(context, program_state, model_transform, this.materials.grass);

        //Other end
        model_transform = Mat4.identity().times(Mat4.translation(0, 0.02, -240))
            .times(Mat4.rotation(Math.PI / 2, 1, 0, 0))
            .times(Mat4.scale(30, 30, 1));
        G.shapes.circle.draw(context, program_state, model_transform, shadow ? this.materials.brickGround : G.materials.pure);
        //--------------------------------------------------------------------------------

        this.game.draw(context, program_state, shadow);
    }
}

// This is the game class, it is used to keep track of all the active entities in the game (such as
// all of the connected players). It calls every objects' update method and then their draw method.
// use the update method to determine if collisions have occured or to calculate position. Then draw.
// ( Not implemented) IT also centralizes all of the input from the keyboard.
class Game {
    constructor() {

        // create the collision register
        G.register = new Register;

        this.entities = [];


        //objects on/near 1st grass patch
        this.entities.push(new Tree(75, 0, 95)); // Jorge's tree
        this.entities.push(new Trash(80, 0, 102, 1));
        this.entities.push(new Trash(80, 0, 104.5, 0));
        this.entities.push(new Lamppost(78, 0, 50));
        this.entities.push(new Lamppost(-78, 0, 50));
        this.entities.push(new Bush(70, 0, 103, 7, 2, 2, "#00FF00"));
        this.entities.push(new Bush(-70, 0, 95, 7, 2, 2, "#00FF00"));

        //objects on 2nd grass patch
        this.entities.push(new Tree(73, 0, -25));
        this.entities.push(new Tree(76, 0, -30));
        this.entities.push(new Lamppost(79, 0, -40));
        this.entities.push(new Lamppost(-79, 0, -40));

        //objects on 3rd grass patch
        this.entities.push(new Lamppost(79, 0, -125));
        this.entities.push(new Lamppost(-79, 0, -125));
        this.entities.push(new Tree(73, 0, -150));
        this.entities.push(new Tree(-73, 0, -150));
        this.entities.push(new Lamppost(79, 0, -180));
        this.entities.push(new Lamppost(-79, 0, -180));
        this.entities.push(new Lamppost(79, 0, -238));
        this.entities.push(new Lamppost(-79, 0, -238));


        //objects next to powell library
        this.entities.push(new Tree(115, 0, 75));
        this.entities.push(new Bush(113, 0, 79, 5, 3, 2, "#00FF00"));
        this.entities.push(new Stairs(102.5, 0, 0, 27.4, 6, .3, 0));
        this.entities.push(new Bush(105, 1.1, 0, 1, 1, 27.4, "#875d53"));
        this.entities.push(new Stairs(106.5, 2, 0, 27.4, 4, .3, 0));

        //objects next to powell library, left of stairs
        this.entities.push(new Bush(111, 0, -27, 9, 2.7, 1, "#875d53"));
        this.entities.push(new Bush(114, 0, -27, 9, 3.7, 1, "#875d53"));
        this.entities.push(new Trash(100.7, 0, -30, 1));
        this.entities.push(new Trash(100.7, 0, -32.5, 0));

        this.entities.push(new Bush(105, 0, -32, 3, 2, 3, "#00FF00"));
        /*
        this.entities.push(new Bush(105.6, 0.4, -32, 3, 2, 3, "#00FF00"));
        this.entities.push(new Bush(106.2, 0.8, -32, 3, 2, 3, "#00FF00"));
        this.entities.push(new Bush(106.8, 1.2, -32, 3, 2, 3, "#00FF00"));
        this.entities.push(new Bush(107.4, 1.6, -32, 3, 2, 3, "#00FF00"));
        this.entities.push(new Bush(108, 2, -32, 3, 2, 3, "#00FF00"));
        this.entities.push(new Bush(105, 0, -60, 5, 1, 25, "#2f8214"));
        this.entities.push(new Bush(115, 0, -60, 5, 5, 25, "#00FF00"));
        */
        this.entities.push(new Bush(108, 2.5, -32, 3, 2, 3, "#00FF00")); 
        this.entities.push(new Bush(115, 0, -55, 5, 5, 30, "#00FF00"));

        //objects next to powell library, right of stairs
        this.entities.push(new Bush(111, 0, 27, 9, 2.7, 1, "#875d53")); //brick stairs
        this.entities.push(new Bush(114, 0, 27, 9, 3.7, 1, "#875d53"));
        this.entities.push(new Trash(100.7, 0, 27, 1));
        this.entities.push(new Tree(107, 0, 55));
        this.entities.push(new Bush(112, 0, 52, 2, 4, 23, "#00FF00"));
        this.entities.push(new Bush(105, 0, 100, 5, 2, 5, "#2f8214"));


        //objects next to Royce Hall
        this.entities.push(new Stairs(-94, 0, 0, 25, 7, .5, 1));
        this.entities.push(new Bush(-95, 0, 26, 4, 4, 1, "#875d53"));
        this.entities.push(new Bush(-95, 0, -26, 4, 4, 1, "#875d53"));

        //objects next to Royce Hall, left of stairs
        this.entities.push(new Bush(-95, 0, 36, 7, 5, 8.5, "#00FF00"));
        this.entities.push(new Bush(-97, 0, 63, 1.5, 4, 16, "#00FF00"));
        this.entities.push(new Tree(-75, 0, 90));

        //objects next to Royce Hall, right of stairs
        this.entities.push(new Bush(-95, 0, -35.5, 7, 5, 8.5, "#00FF00"));
        this.entities.push(new Bush(-97, 0, -62.5, 1.5, 4, 17, "#00FF00"));
        

        //objects next to Haines Hall
        this.entities.push(new Bush(-97, 0, -180, 3, 2, 60, "#975d53"));
        this.entities.push(new Bush(-97, 3, -140, 3, 1, 20, "#00FF00"));
        this.entities.push(new Bush(-97, 3, -220, 3, 1, 20, "00FF00"));
        this.entities.push(new Stairs(-92, 0, -180, 10, 10, .2, 1));
        this.entities.push(new Stairs(-98, 2, -180, 10, 5, .3, 1));
        this.entities.push(new Bush(-93, 0, -145, 1, 2.5, 25, "#00FF00"));
        this.entities.push(new Bush(-93, 0, -215, 1, 2.5, 25, "#00FF00"));

        //objects next to Kaplan Hall
        this.entities.push(new Stairs(91, 0, -200, 10, 13, .3, 0));
        var iter = 0;
        for(iter = 0; iter < 4; iter = iter + 1) {
            this.entities.push(new Flower(89 + .8 * iter, .8 + .5 * iter, -189, "#FF0000"));
            this.entities.push(new Flower(89 + .8 * iter, .8 + .5 * iter, -188, "#FFFFFF"));
            this.entities.push(new Flower(89 + .8 * iter, .8 + .5 * iter, -187, "#0000FF"));
        }
        this.entities.push(new Bush(97, 2, -150, 2, 5, 40.5, "#00FF00"));
        this.entities.push(new Tree(90, 2, -170));
        this.entities.push(new Bush(97, 2, -225, 2, 3.5, 15, "#00FF00"));
        for(iter = 0; iter < 4; iter = iter + 1) {
            this.entities.push(new Flower(89 + .8 * iter, 1 , -212, "#FFFF00"));
            this.entities.push(new Flower(89 + .8 * iter, 1, -214, "#0000FF"));
        }
        //this.entities.push(new Flower(89, .8, -190, "#FFFFFF"));

        //Fountain
        this.entities.push(new Fountain());
        this.entities.push(new Bush(40, 0, 100, 20, 2, 3, "#975d53"));
        this.entities.push(new Bush(-40, 0, 100, 20, 2, 3, "#975d53"));

        this.entities.push(new Royce()); // Bella's Royce Hall
        this.entities.push(new Haines()); //Haines Hall
        this.entities.push(new Powell()); //Powell Library
        this.entities.push(new Kaplan()); //Kaplan Hall


        //flagpole
        this.entities.push(new Flagpole());

        let local_player = new LocalPlayer();
        this.entities.push(local_player);

        const socket = io.connect();
        socket.on('setId', function (data) {
            G.player_id = data.id;
            local_player.socket_id = data.id;
        });
        socket.on('remote_data', function (data) {
            //console.log(data);
            //console.log("received remote data");
            data.forEach(function (i, index) {
                if (i.player_matrix !== false && i.id !== G.player_id) {
                    if (!(i.id in G.remote_players)) {
                        //console.log(i, index);
                        G.remote_players[i.id] = new Player(i.id);
                        //console.log(i.player_matrix);
                        G.remote_data[i.id] = i.player_matrix;
                        console.log(`created player ${i.id}`);
                    } else {
                        G.remote_data[i.id] = i.player_matrix;
                    }

                }
                //console.log(item, index);
            });
        });

        socket.on('deletePlayer', function (data) {
            console.log(`deleted player ${data.id}`);
            G.register.unregister(data.id);
            G.remote_players[data.id] = false;

            //delete G.remote_players[socket.id];
            //console.log(G.remote_players);
        });

        G.socket = socket;
    }

    update(context, program_state) {
        this.entities.map(x => x.update(context, program_state));
        for (let i in G.remote_players) {
            if (G.remote_players[i] !== false) {
                G.remote_players[i].update(context, program_state);
            }
        }
    }

    draw(context, program_state, shadow) {
        this.entities.map(x => x.draw(context, program_state, shadow));
        for (let i in G.remote_players) {
            if (G.remote_players[i] !== false) {
                G.remote_players[i].draw(context, program_state, shadow);
            }
        }

        const {points, leeway} = G.collider;
        const size = vec3(1 + leeway, 1 + leeway, 1 + leeway);
        if (G.show_collision_boxes) {
            for (let b of G.bodies)
                points.draw(context, program_state, b.drawn_location.times(Mat4.scale(...size)), G.materials.bright, "LINE_STRIP");
        }
    }
}

class Royce {
    constructor() {
        this.collision_box = G.register.register(vec3(0, 0, 0)); //initial position doesn't matter, we overwrite anyways
    }

    update(context, program_state) {

    }

    draw(context, program_state, shadow) {
        // Collision around whole thing
        let model_transform = Mat4.identity().times(Mat4.translation(-130, 0, 0))
            .times(Mat4.scale(30, 35, 80));

        this.collision_box.emplace(model_transform, 0, 0);

        // Rear Box
        model_transform = Mat4.identity().times(Mat4.translation(-145, 0, 0))
            .times(Mat4.scale(25, 35, 80));
        G.shapes.cube.draw(context, program_state, model_transform, shadow ? G.materials.building : G.materials.pure);
        // Roof for Rear Box
        model_transform = Mat4.identity().times(Mat4.translation(-145, 35, 0))
            .times(Mat4.scale(25, 9, 159.8));
        G.shapes.prism.draw(context, program_state, model_transform, shadow ? G.materials.roof : G.materials.pure);
        // Draw middle box
        model_transform = Mat4.identity().times(Mat4.translation(-160, 0, 0))
            .times(Mat4.scale(60, 35, 30));
        G.shapes.cube.draw(context, program_state, model_transform, shadow ? G.materials.building : G.materials.pure);
        // Draw middle box roof
        model_transform = Mat4.identity().times(Mat4.translation(-160, 35, 0))
            .times(Mat4.rotation(Math.PI / 2, 0, 1, 0))
            .times(Mat4.scale(30, 20, 120));
        G.shapes.prism.draw(context, program_state, model_transform, shadow ? G.materials.building : G.materials.pure);
        // Draw two towers with their rooves
        // First tower
        model_transform = Mat4.identity().times(Mat4.translation(-110, 0, -35))
            .times(Mat4.scale(12, 70, 10));
        G.shapes.cube.draw(context, program_state, model_transform, shadow ? G.materials.building : G.materials.pure);
        // to-do: Draw a pyramid roof

        // Second tower
        model_transform = Mat4.identity().times(Mat4.translation(-110, 0, 35))
            .times(Mat4.scale(12, 70, 10));
        G.shapes.cube.draw(context, program_state, model_transform, shadow ? G.materials.building : G.materials.pure);
        // to-do: Draw a pyramid roof
    }
}

class Powell {
    constructor() {
        this.collision_box = G.register.register(vec3(0, 0, 0)); 
    }

    update(context, program_state) {
    }

    draw(context, program_state, shadow) {

        let model_transform = Mat4.identity()
        .times(Mat4.translation(220, 0, 0))
        .times(Mat4.scale(100, 50, 80));

        this.collision_box.emplace(model_transform, 0, 0);
        G.shapes.cube.draw(context, program_state, model_transform, G.materials.building);
        // Roof for Main Box
        model_transform = Mat4.identity()
        .times(Mat4.translation(120 + 25, 50, 0))
        .times(Mat4.scale(25, 12, 159.8));
        G.shapes.prism.draw(context, program_state, model_transform, G.materials.roof);
        model_transform = Mat4.identity()
        .times(Mat4.translation(120 + 75, 50, 0))
        .times(Mat4.scale(25, 12, 159.8));
        G.shapes.prism.draw(context, program_state, model_transform, G.materials.roof);
        model_transform = Mat4.identity()
        .times(Mat4.translation(120 + 125, 50, 0))
        .times(Mat4.scale(25, 12, 159.8));
        G.shapes.prism.draw(context, program_state, model_transform, G.materials.roof);
        model_transform = Mat4.identity()
        .times(Mat4.translation(120 + 175, 50, 0))
        .times(Mat4.scale(25, 12, 159.8));
        G.shapes.prism.draw(context, program_state, model_transform, G.materials.roof);
        // Draw entrance inner building
        model_transform = Mat4.identity()
        .times(Mat4.translation(215, 0, 0))
        .times(Mat4.scale(105, 50, 25));
        G.shapes.cube.draw(context, program_state, model_transform, G.materials.building);
        // Draw roof for entrance
        model_transform = Mat4.identity()
        .times(Mat4.translation(215, 50, 0))
        .times(Mat4.rotation(Math.PI / 2, 0, 1, 0))
        .times(Mat4.scale(25, 10, 210));
        G.shapes.prism.draw(context, program_state, model_transform, G.materials.building);
        // Draw the two columns
        // First column
        model_transform = Mat4.identity()
        .times(Mat4.translation(110, 0, -25))
        .times(Mat4.scale(2.5, 60, 2.5));
        G.shapes.cube.draw(context, program_state, model_transform, G.materials.building);
        // Place cone above tower
        model_transform = Mat4.identity()
        .times(Mat4.translation(110, 60 + 4, -25))
        .times(Mat4.rotation(-Math.PI / 2, 1, 0, 0))
        .times(Mat4.scale(2.5, 2.5, 4));
        G.shapes.cone.draw(context, program_state, model_transform, G.materials.roof);
        // Second column
        // Place cone above tower
        model_transform = Mat4.identity()
        .times(Mat4.translation(110, 0, 25))
        .times(Mat4.scale(2.5, 60, 2.5));
        G.shapes.cube.draw(context, program_state, model_transform, G.materials.building);
        // Place cone above tower
        model_transform = Mat4.identity()
        .times(Mat4.translation(110, 60 + 4, 25))
        .times(Mat4.rotation(-Math.PI / 2, 1, 0, 0))
        .times(Mat4.scale(2.5, 2.5, 4));
        G.shapes.cone.draw(context, program_state, model_transform, G.materials.roof);
        // Draw the octogon blocks
        model_transform = Mat4.identity()
        .times(Mat4.translation(150, 0, 0))
        .times(Mat4.rotation(Math.PI / 2, 1, 0, 0))
        .times(Mat4.scale(20, 20, 150));
        G.shapes.octogon.draw(context, program_state, model_transform, G.materials.roof);
        model_transform = Mat4.identity()
        .times(Mat4.translation(150, 0, 0))
        .times(Mat4.rotation(Math.PI / 2, 1, 0, 0))
        .times(Mat4.scale(15, 15, 170));
        G.shapes.octogon.draw(context, program_state, model_transform, G.materials.building);
    }
}

class Haines {
    constructor() {
        this.collision_box = G.register.register(vec3(0, 0, 0)); 
    }

    update(context, program_state) {
    }

    draw(context, program_state, shadow) {
        let model_transform = Mat4.identity()
        .times(Mat4.translation(-125, 0, -180))
        .times(Mat4.scale(25, 40, 60));
        this.collision_box.emplace(model_transform, 0, 0);
        G.shapes.cube.draw(context, program_state, model_transform, G.materials.building);
        // Roof
        model_transform = Mat4.identity()
        .times(Mat4.translation(-125, 40, -180))
        .times(Mat4.scale(25, 10, 119.8));
        G.shapes.prism.draw(context, program_state, model_transform, G.materials.roof);

    }

}

class Kaplan {
    constructor() {
        this.collision_box = G.register.register(vec3(0, 0, 0));
    }

    update(context, program_state) {        
    }

    draw(context, program_state, shadow) {
        let model_transform = Mat4.identity()
        .times(Mat4.translation(125, 0, -180))
        .times(Mat4.scale(25, 40, 60));
        this.collision_box.emplace(model_transform, 0, 0);
        G.shapes.cube.draw(context, program_state, model_transform, G.materials.building);

        model_transform = Mat4.identity()
        .times(Mat4.translation(105, 0, -200))
        .times(Mat4.scale(10, 45, 10));
        G.shapes.cube.draw(context, program_state, model_transform, G.materials.building.override({color: hex_color("#FFFFFF")}));
    }
}

class Tree {
    constructor(x, y, z) {
        this.x = x;
        this.y = y;
        this.z = z;
        this.collision_box = G.register.register(vec3(this.x, this.y, this.z));
    }

    update(context, program_state) {
    }

    draw(context, program_state, shadow) {

        let model_transform = Mat4.identity().times(Mat4.translation(this.x, this.y, this.z))
            .times(Mat4.scale(.5, 6, .5));
        this.collision_box.emplace(model_transform, 0, 0);
        G.shapes.cube.draw(context, program_state, model_transform, shadow ? G.materials.tree_bark : G.materials.pure);

        model_transform = Mat4.identity().times(Mat4.translation(this.x, this.y + 7, this.z))
            .times(Mat4.scale(3, 2, 3));
        G.shapes.cube.draw(context, program_state, model_transform, shadow ? G.materials.grass.override({ambient: .5}) : G.materials.pure);

        model_transform = Mat4.identity().times(Mat4.translation(this.x, this.y + 10, this.z))
            .times(Mat4.scale(2, 1, 2));
        G.shapes.cube.draw(context, program_state, model_transform, shadow ? G.materials.grass.override({ambient: .6}) : G.materials.pure);
    }
}

class Trash {
    constructor(x, y, z, isBlue) {
        this.x = x; this.y = y; this.z = z;
        this.isblue = isBlue;
        this.collision_box = G.register.register(vec3(this.x, this.y, this.z));
    }

    update(context, program_state) {
    }

    draw(context, program_state, shadow) {


        let model_transform = Mat4.identity()
        .times(Mat4.translation(this.x, this.y+1, this.z))
        .times(Mat4.scale(1, 2, 1));
        this.collision_box.emplace(model_transform, 0, 0);

        model_transform = Mat4.identity()
        .times(Mat4.translation(this.x, this.y+1, this.z))
        .times(Mat4.rotation(1.57, 1, 0, 0))
        .times(Mat4.scale(1, 1, 3.5));
        G.shapes.cylinder.draw(context, program_state, model_transform, shadow ? G.materials.trash_bin : G.materials.pure);

        model_transform = Mat4.identity()
        .times(Mat4.translation(this.x, this.y + 2.3, this.z))
        .times(Mat4.rotation(1.57, 1, 0, 0))
        .times(Mat4.scale(1.05, 1.05, .6));

        var color = "";

        if(this.isblue)
            color = "#0000FF";
        else
            color = "#00FF00";

        G.shapes.cylinder.draw(context, program_state, model_transform, shadow ? G.materials.trash_bin.override({color: hex_color(color)}) : G.materials.pure);
    }
}

class Lamppost {
    constructor(x, y, z) {
        this.x = x; this.y = y; this.z = z;    }

    update(context, program_state) {
    }

    draw(context, program_state, shadow) {
        let model_transform = Mat4.identity()
        .times(Mat4.translation(this.x, this.y + 3, this.z))
        .times(Mat4.scale(.1, 10, .1))
        .times(Mat4.rotation(Math.PI/2, 1, 0, 0));
        G.shapes.cylinder.draw(context, program_state, model_transform, shadow ? G.materials.lamppost : G.materials.pure);

        model_transform = Mat4.identity()
        .times(Mat4.translation(this.x, this.y + 8, this.z))
        .times(Mat4.rotation(1.57, 0, 1, 0))
        .times(Mat4.scale(.1, .1, 3));
        G.shapes.cylinder.draw(context, program_state, model_transform, shadow ? G.materials.lamppost : G.materials.pure);

        model_transform = Mat4.identity()
        .times(Mat4.translation(this.x + 1.2, this.y + 7, this.z))
        .times(Mat4.scale(.5, 1, .5));
        G.shapes.cube.draw(context, program_state, model_transform, shadow ? G.materials.flower_center : G.materials.pure);

        model_transform = Mat4.identity()
        .times(Mat4.translation(this.x - 1.2, this.y + 7, this.z))
        .times(Mat4.scale(.5, 1, .5));
        G.shapes.cube.draw(context, program_state, model_transform, shadow ? G.materials.flower_center : G.materials.pure);
    }
}

class Flagpole {
    constructor() {
        this.collision_box = G.register.register(vec3(0, 0, 0));
    }

    update(context, program_state) {
    }

    draw(context, program_state, shadow) {
        let model_transform = Mat4.identity()
        .times(Mat4.translation(0, 30, -250))
        .times(Mat4.scale(.5, 60, .5))
        .times(Mat4.rotation(Math.PI/2, 1, 0, 0));
        this.collision_box.emplace(model_transform, 0, 0);
        G.shapes.cylinder.draw(context, program_state, model_transform, G.materials.lamppost);

        model_transform = Mat4.identity()
        .times(Mat4.translation(-10, 55, -250))
        .times(Mat4.scale(10, 5, 1));

        G.shapes.square.draw(context, program_state, model_transform, G.materials.whiteSquare);
    }
}

class Flower {
    constructor(x, y, z, color) {
        this.x = x; this.y = y+.5; this.z = z;
        this.color = color;
    }

    update(context, program_state) {
    }

    draw(context, program_state, shadow) {
        let model_transform = Mat4.identity()
        .times(Mat4.translation(this.x, this.y, this.z))
        .times(Mat4.scale(.1, .6, .1));
        G.shapes.cube.draw(context, program_state, model_transform, shadow ? G.materials.grass : G.materials.pure);

        model_transform = Mat4.identity()
        .times(Mat4.translation(this.x, this.y + .6, this.z))
        .times(Mat4.scale(.2, .2, .2));
        G.shapes.cube.draw(context, program_state, model_transform, shadow ? G.materials.flower_center : G.materials.pure);

        var i;
        for (i = 10; i < 60; i = i + 10) {
            model_transform = Mat4.identity()
            .times(Mat4.translation(this.x, this.y + .6, this.z))
            .times(Mat4.rotation(i, 0, 0, 1))
            .times(Mat4.scale(.1, .5, .05));
            G.shapes.cube.draw(context, program_state, model_transform, shadow ? G.materials.grass.override({color: hex_color(this.color)}) : G.materials.pure);
        }
    }
}

class Stairs {
    constructor(x, y, z, length, num_steps, size, is_reverse) {
        this.x = x; this.y = y; this.z = z;
        this.length = length; this.num_steps = num_steps; this.size = size;
        this.is_reverse = is_reverse;
        this.collision_box = G.register.register(vec3(this.x, this.y, this.z));
    }

    update(context, program_state) {
    }

    draw(context, program_state, shadow) {
        let approx_reach = this.size * this.num_steps;
        let model_transform = Mat4.identity()
        .times(Mat4.translation(this.x + .5 * approx_reach, this.y + .5 * approx_reach, this.z))
        .times(Mat4.scale(.6 * approx_reach, .7 * approx_reach, .9 * this.length))
        .times(Mat4.rotation(1.57, 0, 1, 0));

        this.collision_box.emplace(model_transform, 0, 0);

        model_transform = Mat4.identity()
        .times(Mat4.translation(this.x, this.y + this.size, this.z))
        .times(Mat4.scale(this.size, this.size, this.length));

        var orient = 1;
        if(this.is_reverse)
            orient = -1;

        var i;
        for (i = 0; i < this.num_steps; i++) {
            G.shapes.cube.draw(context, program_state, model_transform, shadow ? G.materials.brick_stairs : G.materials.pure);
            model_transform = Mat4.identity()
            .times(Mat4.translation(this.x + orient * this.size * (i + 1), this.y + this.size * (i + 2), this.z))
            .times(Mat4.scale(this.size, this.size, this.length ));

        }

    }
}

class Bush {
    constructor(x, y, z, width, height, length, color) {
        this.x = x; this.y = y; this.z = z;
        this.height = height; this.width = width; this.length = length;
        this.color = color;
        this.collision_box = G.register.register(vec3(this.x, this.y, this.z));
    }

    update(context, program_state) {
    }

    draw(context, program_state, shadow) {

        let model_transform = Mat4.identity()
        .times(Mat4.translation(this.x, this.y, this.z))
        .times(Mat4.scale(this.width, this.height, this.length))
        this.collision_box.emplace(model_transform, 0, 0);

        G.shapes.cube.draw(context, program_state, model_transform, shadow ? G.materials.grass.override({color: hex_color(this.color)}) : G.materials.pure);
    }
}

class Fountain {
    constructor() {
        this.collision_box = G.register.register(vec3(0, 0, 0));
    }

    update(context, program_state) {   
    }

    draw(context, program_state, shadow) {
        let model_transform = Mat4.identity()
        .times(Mat4.translation(0, 0, 100))
        .times(Mat4.scale(18, 2, 18));
        this.collision_box.emplace(model_transform, 0, 0);

        var i;
        for (i = .1; i < 6.28; i = i + .4) {
            model_transform = Mat4.identity()
            .times(Mat4.translation(0, 0, 100))
            .times(Mat4.rotation(i + 1.57, 0, 1, 0))
            .times(Mat4.translation(0, 0, 20))
            .times(Mat4.scale(4, 2, 1));

            G.shapes.cube.draw(context, program_state, model_transform, G.materials.brick_stairs);
        }        

        model_transform = Mat4.identity()
        .times(Mat4.translation(0, 1.8, 100))
        .times(Mat4.rotation(Math.PI / 2, 1, 0, 0))
        .times(Mat4.scale(19, 19, 1));
        G.shapes.circle.draw(context, program_state, model_transform, G.materials.whiteSquare.override({color: hex_color("#00006F")}));

        model_transform = Mat4.identity()
        .times(Mat4.translation(0, 5, 100))
        .times(Mat4.scale(.8, 5, .8));
        G.shapes.cube.draw(context, program_state, model_transform, G.materials.whiteSquare.override({color: hex_color("#0000FF")}));
    }
}

// This is a general player. It is used to make adding new players easy. Use local player for the player
// that you actually control in the game.
class Player {
    constructor(socket_id) {
        this.player_matrix = Mat4.identity().times(Mat4.translation(Math.random() * 40 - 20, 10, Math.random() * 40 - 20));
        this.socket_id = socket_id;
        this.collision_box = G.register.register(vec3(0, -10, 0), socket_id);

    }

    update(context, program_state) {
        this.collision_box.emplace(this.player_matrix, 0, 0);

        // assume this is a remote player
        if (this.socket_id !== G.player_id) {
            let pos = G.remote_data[this.socket_id];
            //console.log(this.socket_id);
            //console.log(pos);
            this.player_matrix = Matrix.of(pos[0], pos[1], pos[2], pos[3]);
        }
    }
    
    // MADE CHANGES HERE TO DRAW THE PLAYER AND ANIMATE IT
        // Define the directions: +Y: UP
        //                        -Y: DOWN
        //                        +X: RIGHT    (Toward Powell)
        //                        -X: LEFT     (Toward Royce)
        //                        +Z: Backward (Toward the hill)
        //                        -Z: Forward  (Toward the campus)
    draw(context, program_state, shadow) {
        if (!G.hide_other_players) {
            
            G.shapes.cube.draw(context, program_state, this.player_matrix, shadow ? G.materials.player : G.materials.pure);
            
        }
    }
}

// this is for the player that the user actually controls. The parent class player is also used for
// connected players
class LocalPlayer extends Player {
    constructor() {
        super();
        this.camera_matrix = Mat4.look_at(vec3(0, 10, 20), vec3(0, 0, 0), vec3(0, 1, 0));
        this.acceleration = new Vector([0, 0, 0]);
        this.velocity = new Vector([0, 0, 0]);
        this.jumping = false;
        this.speed = 0.25;
        this.rotation_speed = 0.01;
        this.jumptime=0;
        // this.collisions = {
        //     f: false, // forward
        //     b: false, // backward
        //     l: false, // left
        //     r: false, // right
        //     d: false, // down
        //     u: false // up
        // };
        this.collision_matrix = this.player_matrix;

        this.local_collision_box = G.register.register(vec3(0, 0, 0), "localplayer");

        // 4 random colors for upper body, head, arms, and legs
        this.colorArray = [];
        for (var j=0;j<4;j++)
            this.colorArray[j]=color(Math.random(), Math.random(), Math.random(), 1.0);
       
       this.rocking_time=0;
       this.playerMoved=false;
       this.rocking_angle=0;
       this.rocking_angle2=0;
       this.flip_angle=0;
    }

    // for physics calculation
    apply_force(force) {
        this.acceleration = this.acceleration.plus(force);
    }

    key_pressed(context, program_state) {
        let x = this.player_matrix[0];
        let y = this.player_matrix[1];
        let z = this.player_matrix[2];

        //console.log(x,y,z);
        this.velocity[2] = 0; // don't move unless button pressed
        if (G.controls.w === true) {
            G.key_was_pressed = true;
            this.playerMoved=true;
            //this.acceleration = this.acceleration.plus([0, 0, -this.speed]);
            //this.player_matrix = this.player_matrix.times(Mat4.translation(0, 0, -this.speed));
            //this.velocity = vec3(this.velocity.x, this.velocity.y, -this.speed );
            this.velocity[2] = -this.speed * 3;
        }
        if (G.controls.s === true) {
            G.key_was_pressed = true;
            this.playerMoved=true;
            //this.player_matrix = this.player_matrix.times(Mat4.translation(0, 0, this.speed));
            this.velocity[2] = this.speed * 3;
        }
        if (G.controls.d === true) {
            G.key_was_pressed = true;
            this.playerMoved=true;
            this.player_matrix = this.player_matrix
                .times(Mat4.rotation(-2 * Math.PI * this.rotation_speed, 0, 1, 0))

            //.times(Mat4.translation(0,0,-z));
        }
        if (G.controls.a === true) {
            G.key_was_pressed = true;
            this.playerMoved=true;
            this.player_matrix = this.player_matrix
                .times(Mat4.rotation(2 * Math.PI * this.rotation_speed, 0, 1, 0))
            //.times(Mat4.translation(0,0,-z));
        }

        if (G.controls.shift === true) {
            G.key_was_pressed = true;
            if (!this.jumping) {
                this.jumping = true;
                //this.player_matrix = this.player_matrix.times(Mat4.translation(0,1,0));
                //console.log("m pressed");
                this.apply_force([0, 9.8 * 0.05, 0]);
            }
        }
        //desired = desired.map((x,i) => Vector.from(this.camera_matrix).mix(x, 0.1));
        //program_state.set_camera(desired);
    }

    // test if problem in new position
    collision_test(new_position) {
        this.local_collision_box.emplace(new_position, 0, 0);

        //for (let a of G.bodies) {
            // a.inverse = Mat4.inverse(a.drawn_location);

            // Cache the inverse of matrix of body "a" to save time.
            //let a = this.collision_box;
            /*
            let a = this.local_collision_box;
            a.inverse = Mat4.inverse(a.drawn_location);
            */
            // *** Collision process is here ***
            // Loop through all bodies again (call each "b"):
            for (let b of G.bodies) {
                //if (a.socket_id !== "" && a.socket_id !== "localplayer") continue;
                // Pass the two bodies and the collision shape to check_if_colliding():
                b.inverse = Mat4.inverse(b.drawn_location);
                if (!b.check_if_colliding(this.local_collision_box, G.collider))
                    continue;
                // If we get here, we collided, so turn red and zero out the
                // velocity so they don't inter-penetrate any further.

                // a.material = this.active_color;
                // a.linear_velocity = vec3(0, 0, 0);
                // a.angular_velocity = 0;
                //console.log(a.socket_id);
                console.log("collision");
                return true;
            }
        //}
    }

    update(context, program_state) {
        this.key_pressed(context, program_state);
        // if (this.key_was_pressed) {
        //     this.camera_matrix = Mat4.inverse(this.player_matrix
        //             .times(Mat4.translation(0, 2, 10))
        //         //.times(Mat4.rotation(Math.PI/4,0,0,0))
        //     );
        // }
<<<<<<< HEAD


        const g = -9.8 * 0.0015;
=======
        
        if (this.playerMoved || this.jumping)
        {
            this.rocking_time+=program_state.animation_delta_time/1000;
            this.rocking_angle=Math.PI/24*Math.sin(2*Math.PI*1/1*this.rocking_time);
            this.rocking_angle2=Math.PI/24*Math.cos(2*Math.PI*1/1*this.rocking_time);
        }
        
        this.playerMoved=false;
        const g = -9.8 * 0.001;
>>>>>>> 9ab8ea84

        this.apply_force([0, g, 0]); // gravity

        //this.velocity = this.velocity.plus(g); // apply gravity

        //console.log(this.velocity);
        this.velocity = this.velocity.plus(this.acceleration);

        // test if bottom collision
        this.collision_matrix = this.player_matrix.times(Mat4.translation(0, this.velocity[1], 0));
        if (this.collision_test(this.collision_matrix)) {
            this.jumping = false;
            this.jumptime=0;
            this.flip_angle=0;
            this.velocity = vec3(0, 0, this.velocity[2]);
        }

        // stop at the ground
        if (this.player_matrix[1][3] <= 1.25 && this.velocity[1] < 0) {
            //this.velocity = [this.velocity[0], 0, this.velocity[1]];
            this.velocity[1] = 0;
            this.jumping = false;
            this.jumptime=0;
            this.flip_angle=0;
        }


        this.collision_matrix = this.player_matrix.times(Mat4.translation(0, this.velocity[1], this.velocity[2]));

        if (this.collision_test(this.collision_matrix)) {
            this.velocity = vec3(0, 0, 0);
        }

        this.player_matrix = this.player_matrix.times(Mat4.translation(0, this.velocity[1], this.velocity[2])); //this.velocity.z));
        //this.player_matrix = this.player_matrix.times(Mat4.translation(0,-0.001,0,)); //this.velocity.z));

        this.acceleration = this.acceleration.times(0);
        //console.log(this.acceleration);

        // update camera
        this.camera_matrix = Mat4.inverse(this.player_matrix.times(Mat4.translation(0, 2, 10))
            //.times(Mat4.rotation(Math.PI/4,0,0,0))
        );
        program_state.set_camera(this.camera_matrix);

        // tell the server our position
        G.socket.emit('update', {
            player_matrix: this.player_matrix,
        })
    }

    draw(context, program_state, shadow) {
        if (!G.hide_my_player) {
            // MADE CHANGES HERE TO DRAW THE PLAYER AND ANIMATE IT
            // Define the directions: +Y: UP
            //                        -Y: DOWN
            //                        +X: RIGHT    (Toward Powell)
            //                        -X: LEFT     (Toward Royce)
            //                        +Z: Backward (Toward the hill)
            //                        -Z: Forward  (Toward the campus)
            
            
            // If the player is jumping, then the player matrix should rotate so as to create a forward flip
            // Forward flip:
            if (this.jumping == true)
            {
                if (this.jumptime == 0)
                {
                    // we are at the start of the jump
                    // update the jump time at each iteration 

                    this.jumptime+=0.01;
                }
                else if (this.jumptime < 0.5)
                {
                    // from 0 second after hitting jump until 0.5 seconds later, just update the jump time
                    this.jumptime+=0.01;
                }
                else if (this.jumptime >= 0.5 && this.jumptime < 1.5)
                {
                    // At 0.5 seconds, start the forward flip by rotating the entire player_matrix forward
                    // About the x-axis
                    // The body must perform one rotation in one second exactly
                    
                    this.jumptime+=0.01;
                    this.flip_angle=2*Math.PI*(this.jumptime-0.5);
                }
            }
            
            // Perform the forward flip
            this.player_matrix=this.player_matrix.times(Mat4.translation(0,0.75,0));
            this.player_matrix=this.player_matrix.times(Mat4.rotation(this.flip_angle,1,0,0));
            this.player_matrix=this.player_matrix.times(Mat4.translation(0,-0.75,0));

            // The  player_matrix coordinates origin (0,0,0) will represent the bottom-middle of the upper body
            // First draw the upper body as a 1.2x1.5x0.6 rectangle centered at (0, 0.75, 0)
            // Upper Body:
            this.player_matrix=this.player_matrix.times(Mat4.translation(0,0.75,0))
                                                 .times(Mat4.scale(0.6,0.75,0.3));
            G.shapes.cube.draw(context, program_state, this.player_matrix, shadow ? G.materials.player.override({color:this.colorArray[0]}) : G.materials.pure.override({color:this.colorArray[0]}));
            this.player_matrix=this.player_matrix.times(Mat4.scale(1/0.6,1/0.75,1/0.3))
                                                 .times(Mat4.translation(0,-0.75,0));
            
            // Define angles for rocking the legs and arms 
            let rocking_angle3=Math.PI/24*Math.sin(2*Math.PI*1/1*program_state.animation_time/1000);
            //let rocking_angle2=Math.PI/24*Math.cos(2*Math.PI*1/1*program_state.animation_time/1000);

            // Now draw the two legs as two rectangles underneath the body
            // Centered at (-0.3,-0.5,0) and (0.3, 0.5, 0)
            // Both of dimensions 0.4x1.0x0.4
            // Leg 1:
            this.player_matrix=this.player_matrix.times(Mat4.translation(-0.3,-0.5,0))
                                                 .times(Mat4.translation(0,0.5,0))
                                                 .times(Mat4.rotation(this.rocking_angle,1,0,0))
                                                 .times(Mat4.translation(0,-0.5,0))
                                                 .times(Mat4.scale(0.2,0.5,0.2));
            G.shapes.cube.draw(context, program_state, this.player_matrix, shadow ? G.materials.player.override({color:this.colorArray[1]}) : G.materials.pure.override({color:this.colorArray[1]}));
            this.player_matrix=this.player_matrix.times(Mat4.scale(1/0.2,1/0.5,1/0.2))
                                                 .times(Mat4.translation(0,0.5,0))
                                                 .times(Mat4.rotation(-this.rocking_angle,1,0,0))
                                                 .times(Mat4.translation(0,-0.5,0))
                                                 .times(Mat4.translation(0.3,0.5,0));
            // Leg 2:
            this.player_matrix=this.player_matrix.times(Mat4.translation(0.3,-0.5,0))
                                                 .times(Mat4.translation(0,0.5,0))
                                                 .times(Mat4.rotation(this.rocking_angle2,1,0,0))
                                                 .times(Mat4.translation(0,-0.5,0))
                                                 .times(Mat4.scale(0.2,0.5,0.2));
            G.shapes.cube.draw(context, program_state, this.player_matrix, shadow ? G.materials.player.override({color:this.colorArray[1]}) : G.materials.pure.override({color:this.colorArray[1]}));
            this.player_matrix=this.player_matrix.times(Mat4.scale(1/0.2,1/0.5,1/0.2))
                                                 .times(Mat4.translation(0,0.5,0))
                                                 .times(Mat4.rotation(-this.rocking_angle2,1,0,0))
                                                 .times(Mat4.translation(0,-0.5,0))
                                                 .times(Mat4.translation(-0.3,0.5,0));

            // Now draw two arms as two rotated rectangles on either side of the body
            // Both of dimensions 0.4x1.5x0.4
            // Both rotated about the shoulders (0.6, 1.5, 0) and (-0.6, 1.5, 0) by an angle theta (z-axis rotation)
            // Arm 1:
            let theta=Math.PI/12;
            
            this.player_matrix=this.player_matrix.times(Mat4.translation(0.6,1.5,0))
                                                 .times(Mat4.rotation(theta,0,0,1))
                                                 .times(Mat4.rotation(this.rocking_angle,1,0,0))
                                                 .times(Mat4.scale(0.2,0.75,0.2))
                                                 .times(Mat4.translation(1,-1,0));
            G.shapes.cube.draw(context, program_state, this.player_matrix, shadow ? G.materials.player.override({color:this.colorArray[2]}) : G.materials.pure.override({color:this.colorArray[2]}));
            this.player_matrix=this.player_matrix.times(Mat4.translation(-1,1,0))
                                                 .times(Mat4.scale(1/0.2,1/0.75,1/0.2))
                                                 .times(Mat4.rotation(-this.rocking_angle,1,0,0))
                                                 .times(Mat4.rotation(-theta,0,0,1))
                                                 .times(Mat4.translation(-0.6,-1.5,0));
            // Arm 2:
            this.player_matrix=this.player_matrix.times(Mat4.translation(-0.6,1.5,0))
                                                 .times(Mat4.rotation(-theta,0,0,1))
                                                 .times(Mat4.rotation(this.rocking_angle2,1,0,0))
                                                 .times(Mat4.scale(0.2,0.75,0.2))
                                                 .times(Mat4.translation(-1,-1,0));
            G.shapes.cube.draw(context, program_state, this.player_matrix, shadow ? G.materials.player.override({color:this.colorArray[2]}) : G.materials.pure.override({color:this.colorArray[2]}));
            this.player_matrix=this.player_matrix.times(Mat4.translation(1,1,0))
                                                 .times(Mat4.scale(1/0.2,1/0.75,1/0.2))
                                                 .times(Mat4.rotation(-this.rocking_angle2,1,0,0))
                                                 .times(Mat4.rotation(theta,0,0,1))
                                                 .times(Mat4.translation(0.6,-1.5,0));

            // Draw head as one cube on top of the upper body centered at (0, 1.5 + 0.5, 0)
            // Dimensions are 1.0x1.0x1.0
            // Head:
            this.player_matrix=this.player_matrix.times(Mat4.translation(0,2,0))
                                                 .times(Mat4.translation(rocking_angle3*0.25,0,0))
                                                 .times(Mat4.scale(0.5,0.5,0.5));
            G.shapes.cube.draw(context, program_state, this.player_matrix, shadow ? G.materials.player.override({color:this.colorArray[3]}) : G.materials.pure.override({color:this.colorArray[3]}));
            this.player_matrix=this.player_matrix.times(Mat4.scale(1/0.5,1/0.5,1/0.5))
                                                 .times(Mat4.translation(-rocking_angle3*0.25,0,0))
                                                 .times(Mat4.translation(0,-2,0));


        
         // Undo the forward flip rotation
         this.player_matrix=this.player_matrix.times(Mat4.translation(0,0.75,0));
         this.player_matrix=this.player_matrix.times(Mat4.rotation(-this.flip_angle,1,0,0));
         this.player_matrix=this.player_matrix.times(Mat4.translation(0,-0.75,0));
         // Reset the flip angle
         this.flip_angle=0;

        }
    }
}<|MERGE_RESOLUTION|>--- conflicted
+++ resolved
@@ -1546,11 +1546,6 @@
         //         //.times(Mat4.rotation(Math.PI/4,0,0,0))
         //     );
         // }
-<<<<<<< HEAD
-
-
-        const g = -9.8 * 0.0015;
-=======
         
         if (this.playerMoved || this.jumping)
         {
@@ -1561,7 +1556,6 @@
         
         this.playerMoved=false;
         const g = -9.8 * 0.001;
->>>>>>> 9ab8ea84
 
         this.apply_force([0, g, 0]); // gravity
 
