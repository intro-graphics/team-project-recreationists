import {defs, tiny} from './examples/common.js';
import {
    Buffered_Texture,
    Color_Phong_Shader,
    Depth_Texture_Shader_2D,
    LIGHT_DEPTH_TEX_SIZE,
    Shadow_Textured_Phong_Shader
} from './shadow-shaders.js';

const {
    Vector, Vector3, vec, vec3, vec4, color, hex_color, Shader, Matrix, Mat4, Light, Shape, Material, Scene,
} = tiny;

const TextureSquare =
    class Square extends tiny.Vertex_Buffer {
        constructor() {
            super("position", "normal", "texture_coord");
            this.arrays.position = [
                vec3(0, 0, 0), vec3(1, 0, 0), vec3(0, 1, 0),
                vec3(1, 1, 0), vec3(1, 0, 0), vec3(0, 1, 0)
            ];
            this.arrays.normal = [
                vec3(0, 0, 1), vec3(0, 0, 1), vec3(0, 0, 1),
                vec3(0, 0, 1), vec3(0, 0, 1), vec3(0, 0, 1),
            ];
            this.arrays.texture_coord = [
                vec(0, 0), vec(1, 0), vec(0, 1),
                vec(1, 1), vec(1, 0), vec(0, 1)
            ]
        }
    }

// used for collision detection
class Body {
    // **Body** can store and update the properties of a 3D body that incrementally
    // moves from its previous place due to velocities.  It conforms to the
    // approach outlined in the "Fix Your Timestep!" blog post by Glenn Fiedler.
    constructor(shape, material, size, socket_id = "default") { // socket_id is optional and only used for players
        Object.assign(this,
            {shape, material, size})
        this.socket_id = socket_id;
    }

    // (within some margin of distance).
    static intersect_cube(p, margin = 0) {
        return p.every(value => value >= -1 - margin && value <= 1 + margin)
    }

    static intersect_sphere(p, margin = 0) {
        return p.dot(p) < 1 + margin;
    }

    emplace(location_matrix, linear_velocity, angular_velocity, spin_axis = vec3(0, 0, 0).randomized(1).normalized()) {                               // emplace(): assign the body's initial values, or overwrite them.
        this.center = location_matrix.times(vec4(0, 0, 0, 1)).to3();
        this.rotation = Mat4.translation(...this.center.times(-1)).times(location_matrix);
        this.previous = {center: this.center.copy(), rotation: this.rotation.copy()};
        // drawn_location gets replaced with an interpolated quantity:
        this.drawn_location = location_matrix;
        this.temp_matrix = Mat4.identity();
        return Object.assign(this, {linear_velocity, angular_velocity, spin_axis})
    }

    advance(time_amount) {
        // advance(): Perform an integration (the simplistic Forward Euler method) to
        // advance all the linear and angular velocities one time-step forward.
        this.previous = {center: this.center.copy(), rotation: this.rotation.copy()};
        // Apply the velocities scaled proportionally to real time (time_amount):
        // Linear velocity first, then angular:
        this.center = this.center.plus(this.linear_velocity.times(time_amount));
        this.rotation.pre_multiply(Mat4.rotation(time_amount * this.angular_velocity, ...this.spin_axis));
    }

    // The following are our various functions for testing a single point,
    // p, against some analytically-known geometric volume formula

    blend_rotation(alpha) {
        // blend_rotation(): Just naively do a linear blend of the rotations, which looks
        // ok sometimes but otherwise produces shear matrices, a wrong result.

        // TODO:  Replace this function with proper quaternion blending, and perhaps
        // store this.rotation in quaternion form instead for compactness.
        return this.rotation.map((x, i) => vec4(...this.previous.rotation[i]).mix(x, alpha));
    }

    blend_state(alpha) {
        // blend_state(): Compute the final matrix we'll draw using the previous two physical
        // locations the object occupied.  We'll interpolate between these two states as
        // described at the end of the "Fix Your Timestep!" blog post.
        this.drawn_location = Mat4.translation(...this.previous.center.mix(this.center, alpha))
            .times(this.blend_rotation(alpha))
            .times(Mat4.scale(...this.size));
    }

    check_if_colliding(b, collider) {
        // check_if_colliding(): Collision detection function.
        // DISCLAIMER:  The collision method shown below is not used by anyone; it's just very quick
        // to code.  Making every collision body an ellipsoid is kind of a hack, and looping
        // through a list of discrete sphere points to see if the ellipsoids intersect is *really* a
        // hack (there are perfectly good analytic expressions that can test if two ellipsoids
        // intersect without discretizing them into points).
        if (this == b)
            return false;
        // Nothing collides with itself.
        // Convert sphere b to the frame where a is a unit sphere:
        const T = this.inverse.times(b.drawn_location, this.temp_matrix);

        const {intersect_test, points, leeway} = collider;
        // For each vertex in that b, shift to the coordinate frame of
        // a_inv*b.  Check if in that coordinate frame it penetrates
        // the unit sphere at the origin.  Leave some leeway.
        return points.arrays.position.some(p =>
            intersect_test(T.times(p.to4(1)).to3(), leeway));
    }
}

/* WRITE UP FOR HOW TO MAKE YOUR COLLISION BOXES:
The class below is responsible for registering individual collision boxes.
I have created a wrapper that should make the collision process easier.

Collision boxes can either be attached to a specific 'block' or they can be their own 'block'.
If you have a complex building/item then you might just want to put a single,huge block approximately
around it instead of putting a bunch of small blocks. For now, we only have cube collision boxes
because its simpler to implement. If it's a big deal, then I can go back and get the collisions to work
with cylinders and other shapes.

OK, here is how it actually works.

Game will create REGISTER and store it in G.register which means you don't have to use new.
Register has a method called register (So, g.register.register()) which will create a collision
 box with a initial position. This register should be called once per collision box (so don't put
 in a draw or update function, only like a constructor). The item that it returns is where you can
 change the position of the collision box freely. The item returns a class that has a method:
        .emplace(new_position, 0, 0);
new_position should be the position matrix of where you want the collision box to be. You can
see the collision box as a green outline (Shift+T to turn on boxes).
IF you want to attach the collision box to your item,
then just pass the position matrix to emplace. Otherwise, if it should be a larger, unattached one,
then just pass the position matrix of what you want it look like.
That is it. You do not have to do anything else, the player should now not be able to move through it.
The collision detection only checks the corners of the object, so players can pass through objects if they
go through a object without intersecting any of their corners (fix this by making the other object bigger)

Note:
Right now, all of the objects and items you all have made are in the recreationists class.
While it is possible to make it work using this method, I'd recommend splitting each of your
items into separate classes that interface with the Game class. I've gone ahead and done for this for
Jorge's tree and one of Bella's buildings (just one giantic box). Use these as examples for the rest
of the items in the world.

Look at class Tree, game constructor, class Royce for the code samples
*/

class Register {
    constructor() {

        // G.bodies.push(new Body(G.shapes.box_1, undefined, vec3(0, 0, 0))
        //         .emplace(Mat4.translation(...vec3(0, 0, 0))
        //                 .times(Mat4.rotation(Math.PI, ...vec(1, 1, 1).normalized())),
        //             vec(0, 0, 0), Math.random()));
    }

    register(location_matrix, socket_id) { // socket_id is only for remote_players
        let obj = new Body(G.shapes.box_1, undefined, location_matrix, socket_id)
            .emplace(Mat4.translation(...location_matrix), 0, 0)

        G.bodies.push(obj);
        return obj;
    }

    unregister(socket_id) {
        //console.log("called");
        //console.log(`${socket_id} unregistered`)
        let i = 0;
        for (i = 0; i < G.bodies.length; i++) {
            //console.log(i);
            //console.log(`${G.bodies[i].socket_id} compared`);
            if (G.bodies[i].socket_id == socket_id) {
                //console.log("match");
                G.bodies.splice(i, 1);
            }
        }
        // const i = G.bodies.indexOf(obj);
        // if (i > -1) {
        //     G.bodies.splice(i, 1);
        // }
    }
}


// class G global used for accessing items that are shared between classes
class G {
    static shapes = {
        torus: new defs.Torus(15, 15),
        torus2: new defs.Torus(3, 15),
        sphere: new defs.Subdivision_Sphere(4),
        circle: new defs.Regular_2D_Polygon(10, 15),
        cube: new defs.Cube(),
        square: new defs.Square(),
        cylinder: new defs.Cylindrical_Tube(15, 15),
        prism: new defs.Capped_Cylinder(10, 4),
        octogon: new defs.Capped_Cylinder(1, 8),
        pyramid: new defs.Cone_Tip(1, 4),
        cone: new defs.Cone_Tip(1, 100),
        texture_square: new TextureSquare(),
    };

    static materials = {
        player: new Material(new Shadow_Textured_Phong_Shader(1),
            {
                ambient: .1,
                diffusivity: .9,
                color: hex_color("#ffffff"),
                color_texture: null,
                light_depth_texture: null
            }),
        bright: new Material(new Shadow_Textured_Phong_Shader(), {color: color(0, 1, 0, .5), ambient: 1}),
        tree_bark: new Material(new Shadow_Textured_Phong_Shader(),
            {ambient: 1, diffusivity: .6, color: hex_color("#663300"), smoothness: 60}),
        grass: new Material(new Shadow_Textured_Phong_Shader(),
            {ambient: .2, diffusivity: 0.9, color: hex_color("#2f8214"), smoothness: 60}),
        brickGround: new Material(new Shadow_Textured_Phong_Shader(),
            {ambient: .1, diffusivity: 1, color: hex_color("#fcc89a"), smoothness: 100}),
        sky: new Material(new Shadow_Textured_Phong_Shader(),
            {ambient: 0.2, diffusivity: .6, color: hex_color("#a3fcff"), smoothness: 40}),
        sun: new Material(new Shadow_Textured_Phong_Shader(),
            {ambient: 1, diffusivity: 0.5, color: hex_color("#f7c600"), smoothness: 100}),
        whiteSquare: new Material(new Shadow_Textured_Phong_Shader(),
            {ambient: 1, diffusivity: .6, color: hex_color("#f5eee9"), smoothness: 60}),

        flower_center: new Material(new Shadow_Textured_Phong_Shader(),
            {ambient: 1, diffusivity: .6, color: hex_color("#ffff00"), smoothness: 60}),
        trash_bin: new Material(new Shadow_Textured_Phong_Shader(),
            {ambient: 1, diffusivity: 1, color: hex_color("#4d3319"), smoothness: 60}),
        brick_stairs: new Material(new Shadow_Textured_Phong_Shader(),
            {ambient: 1, diffusivity: 1, color: hex_color("#875d53"), smoothness: 60}),
        lamppost: new Material(new Shadow_Textured_Phong_Shader(),
            {ambient: 1, diffusivity: 1, color: hex_color("#1a1a00"), smoothness: 100}),
        building: new Material(new Shadow_Textured_Phong_Shader(),
            {ambient: .2, diffusivity: 1, color: hex_color("#fca877"), smoothness: 100}),
        roof: new Material(new Shadow_Textured_Phong_Shader(),
            {ambient: 1, diffusivity: 0.6, color: hex_color("#ff8c57"), smoothness: 60}),

        depth_tex: new Material(new Depth_Texture_Shader_2D(), {
            color: color(0, 0, .0, 1),
            ambient: 1, diffusivity: 0, specularity: 0, texture: null
        }),
        pure: new Material(new Color_Phong_Shader(), {}),
    };
    // all of the data from other clients (dictionary, socketid to player info)
    static remote_data = {};
    // the socket we used
    static socket;

    // the id of the player according to the server
    static player_id;

    // a dictionary of socket id to remote player
    static remote_players = {};

    // used to test stop displaying blocks (can remove)
    static test = false;

    // dictionary of all keys pressed
    static keys_pressed = {}; // deprecated

    static controls = {
        // w: false,
        // s: false,
        // shift: false,
        // a: false,
        // s: false
    };

    // if any key was pressed (used for initial camera)
    static key_was_pressed = false;

    // the collision box we are using
    static collider = {intersect_test: Body.intersect_cube, points: new defs.Cube(), leeway: .1};

    // bodies that are used in collision
    static bodies = [];

    // use this to register objects for collision
    static register = null;

    static show_collision_boxes = false;

    static hide_my_player = false;

    static hide_other_players = false;
}


export class Recreationists extends Scene {
    constructor() {
        // constructor(): Scenes begin by populating initial values like the Shapes and Materials they'll need.
        super();

        this.player_matrix = Mat4.identity();

        // *** Materials
        this.materials = {
            test: new Material(new Shadow_Textured_Phong_Shader(),
                {ambient: .4, diffusivity: .6, color: hex_color("#ffffff")}),
            // brickGround: new Material(new Shadow_Textured_Phong(1), {
            //     ambient: 1, diffusivity: .6, color: hex_color("#fcc89a"), smoothness: 60,
            //     specularity: 0.4, color_texture: null, light_depth_texture: null
            // }),
            // brickGround: new Material(new Shadow_Textured_Phong_Shader(),
            //     {ambient: .4, diffusivity: .6, color: hex_color("#fcc89a")}),
            brickGround: new Material(new Shadow_Textured_Phong_Shader(1),
                {
                    ambient: .1,
                    diffusivity: 1,
                    color: hex_color("#fcc89a"),
                    smoothness: 100,
                    color_texture: null,
                    light_depth_texture: null
                }),
            sky: new Material(new defs.Phong_Shader(),
                {ambient: 0.2, diffusivity: .6, color: hex_color("#a3fcff"), smoothness: 40}),
            sun: new Material(new defs.Phong_Shader(),
                {ambient: 1, diffusivity: 0.5, color: hex_color("#f7c600"), smoothness: 100}),
            whiteSquare: new Material(new Shadow_Textured_Phong_Shader(),
                {ambient: 1, diffusivity: .6, color: hex_color("#f5eee9"), smoothness: 60}),
            grass: new Material(new Shadow_Textured_Phong_Shader(),
                {ambient: .2, diffusivity: 0.9, color: hex_color("#2f8214"), smoothness: 60}),
            tree_bark: new Material(new Shadow_Textured_Phong_Shader(),
                {ambient: 1, diffusivity: .6, color: hex_color("#663300"), smoothness: 60}),
            flower_center: new Material(new Shadow_Textured_Phong_Shader(),
                {ambient: 1, diffusivity: .6, color: hex_color("#ffff00"), smoothness: 60}),
            trash_bin: new Material(new Shadow_Textured_Phong_Shader(),
                {ambient: 1, diffusivity: 1, color: hex_color("#4d3319"), smoothness: 60}),
            brick_stairs: new Material(new Shadow_Textured_Phong_Shader(),
                {ambient: 1, diffusivity: 1, color: hex_color("#875d53"), smoothness: 60}),
            lamppost: new Material(new Shadow_Textured_Phong_Shader(),
                {ambient: 1, diffusivity: 1, color: hex_color("#1a1a00"), smoothness: 100}),
            building: new Material(new Shadow_Textured_Phong_Shader(),
                {ambient: .2, diffusivity: 1, color: hex_color("#fca877"), smoothness: 100}),
            roof: new Material(new Shadow_Textured_Phong_Shader(),
                {ambient: 1, diffusivity: 0.6, color: hex_color("#ff8c57"), smoothness: 60}),

            pure: new Material(new Color_Phong_Shader(), {})
        }

        this.day_night_cycle = true;
        this.shadow_init = false;
        this.shadow_demo = true;

        this.game = new Game();
    }

    make_control_panel() {
        // Draw the scene's buttons, setup their actions and keyboard shortcuts, and monitor live measurements.
        this.key_triggered_button("Move forward", ["w"], () => G.controls.w = true, undefined, () => G.controls.w = false);
        this.key_triggered_button("Turn left", ["a"], () => G.controls.a = true, undefined, () => G.controls.a = false);
        this.key_triggered_button("Turn right", ["d"], () => G.controls.d = true, undefined, () => G.controls.d = false);
        this.key_triggered_button("Move backwards", ["s"], () => G.controls.s = true, undefined, () => G.controls.s = false);
        this.key_triggered_button("Jump", ["z"], () => G.controls.shift = true, undefined, () => G.controls.shift = false);
        this.key_triggered_button("Show Collision Boxes", ["Shift", "T"], () => G.show_collision_boxes = !G.show_collision_boxes);
        this.key_triggered_button("Hide other players", ["Shift", "Y"], () => G.hide_other_players = !G.hide_other_players);
        this.key_triggered_button("Hide my player", ["Shift", "U"], () => G.hide_my_player = !G.hide_my_player);
        this.key_triggered_button("Toggle day-night cycle", ["Shift", "P"], () => this.day_night_cycle = !this.day_night_cycle);
        this.key_triggered_button("Toggle shadow", ["Shift", "O"], () => this.shadow_demo = !this.shadow_demo)
    }

    texture_buffer_init(gl) {
        // Depth Texture
        this.lightDepthTexture = gl.createTexture();
        // Bind it to TinyGraphics
        this.light_depth_texture = new Buffered_Texture(this.lightDepthTexture);
        G.materials.player.light_depth_texture = this.light_depth_texture;
        this.materials.brickGround.light_depth_texture = this.light_depth_texture;

        this.lightDepthTextureSize = LIGHT_DEPTH_TEX_SIZE;
        gl.bindTexture(gl.TEXTURE_2D, this.lightDepthTexture);
        gl.texImage2D(
            gl.TEXTURE_2D,      // target
            0,                  // mip level
            gl.DEPTH_COMPONENT, // internal format
            this.lightDepthTextureSize,   // width
            this.lightDepthTextureSize,   // height
            0,                  // border
            gl.DEPTH_COMPONENT, // format
            gl.UNSIGNED_INT,    // type
            null);              // data
        gl.texParameteri(gl.TEXTURE_2D, gl.TEXTURE_MAG_FILTER, gl.NEAREST);
        gl.texParameteri(gl.TEXTURE_2D, gl.TEXTURE_MIN_FILTER, gl.NEAREST);
        gl.texParameteri(gl.TEXTURE_2D, gl.TEXTURE_WRAP_S, gl.CLAMP_TO_EDGE);
        gl.texParameteri(gl.TEXTURE_2D, gl.TEXTURE_WRAP_T, gl.CLAMP_TO_EDGE);

        // Depth Texture Buffer
        this.lightDepthFramebuffer = gl.createFramebuffer();
        gl.bindFramebuffer(gl.FRAMEBUFFER, this.lightDepthFramebuffer);
        gl.framebufferTexture2D(
            gl.FRAMEBUFFER,       // target
            gl.DEPTH_ATTACHMENT,  // attachment point
            gl.TEXTURE_2D,        // texture target
            this.lightDepthTexture,         // texture
            0);                   // mip level
        gl.bindFramebuffer(gl.FRAMEBUFFER, null);

        // create a color texture of the same size as the depth texture
        // see article why this is needed_
        this.unusedTexture = gl.createTexture();
        gl.bindTexture(gl.TEXTURE_2D, this.unusedTexture);
        gl.texImage2D(
            gl.TEXTURE_2D,
            0,
            gl.RGBA,
            this.lightDepthTextureSize,
            this.lightDepthTextureSize,
            0,
            gl.RGBA,
            gl.UNSIGNED_BYTE,
            null,
        );
        gl.texParameteri(gl.TEXTURE_2D, gl.TEXTURE_MAG_FILTER, gl.NEAREST);
        gl.texParameteri(gl.TEXTURE_2D, gl.TEXTURE_MIN_FILTER, gl.NEAREST);
        gl.texParameteri(gl.TEXTURE_2D, gl.TEXTURE_WRAP_S, gl.CLAMP_TO_EDGE);
        gl.texParameteri(gl.TEXTURE_2D, gl.TEXTURE_WRAP_T, gl.CLAMP_TO_EDGE);
        // attach it to the framebuffer
        gl.framebufferTexture2D(
            gl.FRAMEBUFFER,        // target
            gl.COLOR_ATTACHMENT0,  // attachment point
            gl.TEXTURE_2D,         // texture target
            this.unusedTexture,         // texture
            0);                    // mip level
        gl.bindFramebuffer(gl.FRAMEBUFFER, null);
    }

    display(context, program_state) {
        // display():  Called once per frame of animation.
        // Setup -- This part sets up the scene's overall camera matrix, projection matrix, and lights:
        // if (!context.scratchpad.controls) {
        //     this.children.push(context.scratchpad.controls = new defs.Movement_Controls());
        //     // Define the global camera and projection matrices, which are stored in program_state.
        //     //program_state.set_camera(this.camera_matrix);
        // }

        const t = program_state.animation_time / 1000;

        const gl = context.context;
        if (!this.shadow_init) {
            console.log("Initializing shadows...");
            const ext = gl.getExtension("WEBGL_depth_texture");
            if (!ext) {
                return alert("Need WEBGL_depth_texture");
            }
            this.texture_buffer_init(gl);
            console.log("Shadows initialized");
            this.shadow_init = true;
        }

        // Draw the background
        //---------------------------------------------------

        // Place light at the sun
        const day_time = 10; // seconds that day time should last (12 hours in real life)
        let day_cycle = 0;
        if (this.day_night_cycle) {
            day_cycle = Math.PI * t / day_time;
        }
        // day_cycle = 0;
        let sun_dist = 50; // distance from sun to origin (as it revolves)
        if (this.shadow_demo) {
            sun_dist = 20;
        }
        let distance = Math.sin(day_cycle) * sun_dist;
        let height = Math.cos(day_cycle) * sun_dist;
        let radius = 10; // radius of sun
        if (this.shadow_demo) {
            this.light_position = vec4(distance, 10, height, 1);
        } else {
            this.light_position = vec4(1, height, -distance, 1);
        }
        const light_view_target = vec4(0, 0, 0, 1)
        // const light_brightness = Math.max(Math.cos(day_cycle), 0)
        const light_brightness = 0.9;
        const light_color = color(light_brightness, light_brightness, light_brightness, 1);
        program_state.lights = [
            new Light(
                this.light_position,
                light_color,
                10 ** (radius)
            )
        ];

        // Set coordinate system matrix at the origin
        let model_transform = Mat4.identity();
        model_transform = model_transform.times(Mat4.translation(0, 0, 0));

        // Step 1: set the perspective and camera to the POV of light
        const light_view_mat = Mat4.look_at(
            vec3(this.light_position[0], this.light_position[1], this.light_position[2]),
            vec3(light_view_target[0], light_view_target[1], light_view_target[2]),
            vec3(0, 1, 0), // assume the light to target will have a up dir of +y
        );
        const light_field_of_view = 130 * Math.PI / 180;
        const light_proj_mat = Mat4.perspective(light_field_of_view, 1, 0.5, 500);
        // Bind the Depth Texture Buffer
        gl.bindFramebuffer(gl.FRAMEBUFFER, this.lightDepthFramebuffer);
        gl.viewport(0, 0, this.lightDepthTextureSize, this.lightDepthTextureSize);
        gl.clear(gl.COLOR_BUFFER_BIT | gl.DEPTH_BUFFER_BIT);
        // Prepare uniforms
        program_state.light_view_mat = light_view_mat;
        program_state.light_proj_mat = light_proj_mat;
        program_state.light_tex_mat = light_proj_mat;
        program_state.view_mat = light_view_mat;
        program_state.projection_transform = light_proj_mat;
        this.render(context, program_state, model_transform, false);

        // Step 2: unbind, draw to the canvas
        gl.bindFramebuffer(gl.FRAMEBUFFER, null);
        gl.viewport(0, 0, gl.canvas.width, gl.canvas.height);
        program_state.view_mat = program_state.camera_inverse;
        program_state.projection_transform = Mat4.perspective(Math.PI / 4, context.width / context.height, 0.5, 500);
        this.render(context, program_state, model_transform, true);

        // update game
        this.game.update(context, program_state);

        // Step 3: display the textures
        if (this.shadow_demo) {
            G.shapes.texture_square.draw(context, program_state,
                Mat4.translation(-.99, .08, 0).times(
                    Mat4.scale(0.5, 0.5 * gl.canvas.width / gl.canvas.height, 1)
                ),
                G.materials.depth_tex.override({texture: this.lightDepthTexture})
            );
        }
    }

    render(context, program_state, model_transform, shadow) {
        // Define the directions: +Y: UP
        //                        -Y: DOWN
        //                        +X: RIGHT    (Toward Powell)
        //                        -X: LEFT     (Toward Royce)
        //                        +Z: Backward (Toward the hill)
        //                        -Z: Forward  (Toward the campus)

<<<<<<< HEAD
        //console.log("Rendering");

=======
>>>>>>> 72475dca
        program_state.draw_shadow = shadow;
        const t = program_state.animation_time;

        if (shadow) {
            // Draw the sun
            G.shapes.sphere.draw(context, program_state,
                Mat4.translation(this.light_position[0], this.light_position[1], this.light_position[2])
                    .times(Mat4.scale(1, 1, 1)),
                this.materials.sun);
        }

        // Draw the sky as a giant blue sphere
        model_transform = Mat4.identity();
        model_transform = model_transform.times(Mat4.scale(200, 200, 200));
        if (shadow) {
            G.shapes.sphere.draw(context, program_state, model_transform, shadow ? this.materials.sky : G.materials.pure);
        }
        model_transform = Mat4.identity();

        // Draw the ground
        model_transform = model_transform
            .times(Mat4.translation(0, -.1, 0))
            .times(Mat4.rotation(-Math.PI / 2, 1, 0, 0))
            .times(Mat4.scale(1000, 1000, .1))
        G.shapes.cube.draw(context, program_state, model_transform, shadow ? this.materials.brickGround : this.materials.pure);

        model_transform = Mat4.identity();

        // Draw the grass
        model_transform = model_transform.times(Mat4.rotation(-Math.PI / 2, 1, 0, 0))
            .times(Mat4.translation(0, 60, 0.01))
            .times(Mat4.scale(80, 40, .1));
        G.shapes.cube.draw(context, program_state, model_transform, shadow ? this.materials.grass : G.materials.pure);
        model_transform = Mat4.identity();
        model_transform = model_transform.times(Mat4.rotation(-Math.PI / 2, 1, 0, 0))
            .times(Mat4.translation(0, -60, 0.01))
            .times(Mat4.scale(80, 40, .1));
        G.shapes.cube.draw(context, program_state, model_transform, shadow ? this.materials.grass: G.materials.pure);
        model_transform = Mat4.identity();
        model_transform = model_transform.times(Mat4.rotation(-Math.PI / 2, 1, 0, 0))
<<<<<<< HEAD
            .times(Mat4.translation(0, 180, 0.01))
            .times(Mat4.scale(80, 60, 1));
        G.shapes.square.draw(context, program_state, model_transform, this.materials.grass);

=======
            .times(Mat4.translation(0, -180, 0.01))
            .times(Mat4.scale(80, 60, .1));
        G.shapes.cube.draw(context, program_state, model_transform, shadow ? this.materials.grass : G.materials.pure);

        //start drawing objects
        this.draw_lamppost(context, program_state, 78, 0, 50);
        //this.draw_tree(context, program_state, 75, 0, 95);
        this.draw_trash(context, program_state, 80, 0, 102);
        this.draw_trash(context, program_state, 80, 0, 104.5);

        model_transform = Mat4.identity().times(Mat4.translation(70, 0, 103))
            .times(Mat4.scale(7, 2, 2));
        G.shapes.cube.draw(context, program_state, model_transform, shadow ? this.materials.grass : G.materials.pure)

>>>>>>> 72475dca

        // Draw buildings:
        // 1) Draw simple building
        // Box
        model_transform = Mat4.identity().times(Mat4.translation(-125, 0, -180))
            .times(Mat4.scale(25, 40, 60));
        G.shapes.cube.draw(context, program_state, model_transform, shadow ? this.materials.building : G.materials.pure);
        // Roof
        model_transform = Mat4.identity().times(Mat4.translation(-125, 40, -180))
            .times(Mat4.scale(25, 10, 119.8));
        G.shapes.prism.draw(context, program_state, model_transform, shadow ? this.materials.roof: G.materials.pure);

        // 2) Draw Royce
        // // Rear Box
        // model_transform = Mat4.identity().times(Mat4.translation(-145,0,0))
        //                                  .times(Mat4.scale(25,35,80));
        // G.shapes.cube.draw(context, program_state, model_transform, this.materials.building);
        // // Roof for Rear Box
        // model_transform = Mat4.identity().times(Mat4.translation(-145,35,0))
        //                                  .times(Mat4.scale(25,9,159.8));
        // G.shapes.prism.draw(context, program_state, model_transform, this.materials.roof);
        // // Draw middle box
        // model_transform = Mat4.identity().times(Mat4.translation(-160,0,0))
        //                                  .times(Mat4.scale(60,35,30));
        // G.shapes.cube.draw(context, program_state, model_transform, this.materials.building);
        // // Draw middle box roof
        // model_transform = Mat4.identity().times(Mat4.translation(-160,35,0))
        //                                  .times(Mat4.rotation(Math.PI/2,0,1,0))
        //                                  .times(Mat4.scale(30,20,120));
        // G.shapes.prism.draw(context, program_state, model_transform, this.materials.building);
        // // Draw two towers with their rooves
        // // First tower
        // model_transform = Mat4.identity().times(Mat4.translation(-110,0,-35))
        //                                  .times(Mat4.scale(12,70,10));
        // G.shapes.cube.draw(context, program_state, model_transform, this.materials.building);
        // // to-do: Draw a pyramid roof

        // // Second tower
        // model_transform = Mat4.identity().times(Mat4.translation(-110,0,35))
        //                                  .times(Mat4.scale(12,70,10));
        // G.shapes.cube.draw(context, program_state, model_transform, this.materials.building);
        // // to-do: Draw a pyramid roof

        // 3) Draw Powell
        // Main Box
        model_transform = Mat4.identity().times(Mat4.translation(220, 0, 0))
            .times(Mat4.scale(100, 50, 80));
        G.shapes.cube.draw(context, program_state, model_transform, shadow ? this.materials.building : G.materials.pure);
        // Roof for Main Box
        model_transform = Mat4.identity().times(Mat4.translation(120 + 25, 50, 0))
            .times(Mat4.scale(25, 12, 159.8));
        G.shapes.prism.draw(context, program_state, model_transform, shadow ? this.materials.roof : G.materials.pure);
        model_transform = Mat4.identity().times(Mat4.translation(120 + 75, 50, 0))
            .times(Mat4.scale(25, 12, 159.8));
        G.shapes.prism.draw(context, program_state, model_transform, shadow ? this.materials.roof : G.materials.pure);
        model_transform = Mat4.identity().times(Mat4.translation(120 + 125, 50, 0))
            .times(Mat4.scale(25, 12, 159.8));
        G.shapes.prism.draw(context, program_state, model_transform, shadow ? this.materials.roof : G.materials.pure);
        model_transform = Mat4.identity().times(Mat4.translation(120 + 175, 50, 0))
            .times(Mat4.scale(25, 12, 159.8));
        G.shapes.prism.draw(context, program_state, model_transform, shadow ? this.materials.roof : G.materials.pure);
        // Draw entrance inner building
        model_transform = Mat4.identity().times(Mat4.translation(215, 0, 0))
            .times(Mat4.scale(105, 50, 25));
        G.shapes.cube.draw(context, program_state, model_transform, shadow ? this.materials.building : G.materials.pure);
        // Draw roof for entrance
        model_transform = Mat4.identity().times(Mat4.translation(215, 50, 0))
            .times(Mat4.rotation(Math.PI / 2, 0, 1, 0))
            .times(Mat4.scale(25, 10, 210));
        G.shapes.prism.draw(context, program_state, model_transform, shadow ? this.materials.building : G.materials.pure);
        // Draw the two columns
        // First column
        model_transform = Mat4.identity().times(Mat4.translation(110, 0, -25))
            .times(Mat4.scale(2.5, 60, 2.5));
        G.shapes.cube.draw(context, program_state, model_transform, shadow ? this.materials.building : G.materials.pure);
        // Place cone above tower
        model_transform = Mat4.identity().times(Mat4.translation(110, 60 + 4, -25))
            .times(Mat4.rotation(-Math.PI / 2, 1, 0, 0))
            .times(Mat4.scale(2.5, 2.5, 4));
        G.shapes.cone.draw(context, program_state, model_transform, shadow ? this.materials.roof : G.materials.pure);
        // Second column
        // Place cone above tower
        model_transform = Mat4.identity().times(Mat4.translation(110, 0, 25))
            .times(Mat4.scale(2.5, 60, 2.5));
        G.shapes.cube.draw(context, program_state, model_transform, shadow ? this.materials.building : G.materials.pure);
        // Place cone above tower
        model_transform = Mat4.identity().times(Mat4.translation(110, 60 + 4, 25))
            .times(Mat4.rotation(-Math.PI / 2, 1, 0, 0))
            .times(Mat4.scale(2.5, 2.5, 4));
        G.shapes.cone.draw(context, program_state, model_transform, shadow ? this.materials.roof : G.materials.pure);
        // Draw the octogon blocks
        model_transform = Mat4.identity().times(Mat4.translation(150, 0, 0))
            .times(Mat4.rotation(Math.PI / 2, 1, 0, 0))
            .times(Mat4.scale(20, 20, 150));
        G.shapes.octogon.draw(context, program_state, model_transform, shadow ? this.materials.roof : G.materials.pure);
        model_transform = Mat4.identity().times(Mat4.translation(150, 0, 0))
            .times(Mat4.rotation(Math.PI / 2, 1, 0, 0))
            .times(Mat4.scale(15, 15, 170));
        G.shapes.octogon.draw(context, program_state, model_transform, shadow ? this.materials.building : G.materials.pure);
        // to-do: Place octogon pyramid on top of octogons

        // to-do: Draw fountain
        // Place circle on top of grass
        model_transform = Mat4.identity().times(Mat4.translation(0, 0.02, 100))
            .times(Mat4.rotation(Math.PI / 2, 1, 0, 0))
            .times(Mat4.scale(20, 20, 1));
        G.shapes.circle.draw(context, program_state, model_transform, shadow ? this.materials.brickGround : G.materials.pure);
        model_transform = Mat4.identity().times(Mat4.translation(0, 0.02, -240))
            .times(Mat4.rotation(Math.PI / 2, 1, 0, 0))
            .times(Mat4.scale(30, 30, 1));
        G.shapes.circle.draw(context, program_state, model_transform, shadow ? this.materials.brickGround : G.materials.pure);
        //--------------------------------------------------------------------------------

        this.game.draw(context, program_state, shadow);
    }
}

// This is the game class, it is used to keep track of all the active entities in the game (such as
// all of the connected players). It calls every objects' update method and then their draw method.
// use the update method to determine if collisions have occured or to calculate position. Then draw.
// ( Not implemented) IT also centralizes all of the input from the keyboard.
class Game {
    constructor() {

        // create the collision register
        G.register = new Register;

        this.entities = [];


        //objects on/near 1st grass patch
        this.entities.push(new Tree(75, 0, 95)); // Jorge's tree
        this.entities.push(new Trash(80, 0, 102, 1));
        this.entities.push(new Trash(80, 0, 104.5, 0));
        this.entities.push(new Lamppost(78, 0, 50));
        this.entities.push(new Lamppost(-78, 0, 50));
        this.entities.push(new Bush(70, 0, 103, 7, 2, 2, "#00FF00"));

        //objects on 2nd grass patch
        this.entities.push(new Tree(73, 0, -25));
        this.entities.push(new Tree(76, 0, -30));
        this.entities.push(new Lamppost(79, 0, -40));
        this.entities.push(new Lamppost(-79, 0, -40));

        //objects on 3rd grass patch
        this.entities.push(new Lamppost(79, 0, -125));
        this.entities.push(new Lamppost(-79, 0, -125));
        this.entities.push(new Tree(73, 0, -150));
        this.entities.push(new Tree(-73, 0, -150));
        this.entities.push(new Lamppost(79, 0, -180));
        this.entities.push(new Lamppost(-79, 0, -180));
        this.entities.push(new Lamppost(79, 0, -238));
        this.entities.push(new Lamppost(-79, 0, -238));

        //objects next to powell library
        this.entities.push(new Tree(115, 0, 75));
        this.entities.push(new Bush(113, 0, 79, 5, 3, 2, "#00FF00"));
        this.entities.push(new Stairs(102.5, 0, 0, 27.4, 6, .3, 0));
        this.entities.push(new Bush(105, 1.1, 0, 1, 1, 27.4, "#875d53"));
        this.entities.push(new Stairs(106.5, 2, 0, 27.4, 4, .3, 0));

        //objects next to powell library, left of stairs
        this.entities.push(new Bush(111, 0, -27, 9, 2.7, 1, "#875d53"));
        this.entities.push(new Bush(114, 0, -27, 9, 3.7, 1, "#875d53"));
        this.entities.push(new Trash(100.7, 0, -30, 1));
        this.entities.push(new Trash(100.7, 0, -32.5, 0));

        this.entities.push(new Bush(105, 0, -32, 3, 2, 3, "#00FF00"));
        this.entities.push(new Bush(105.6, 0.4, -32, 3, 2, 3, "#00FF00"));
        this.entities.push(new Bush(106.2, 0.8, -32, 3, 2, 3, "#00FF00"));
        this.entities.push(new Bush(106.8, 1.2, -32, 3, 2, 3, "#00FF00"));
        this.entities.push(new Bush(107.4, 1.6, -32, 3, 2, 3, "#00FF00"));
        this.entities.push(new Bush(108, 2, -32, 3, 2, 3, "#00FF00"));
        this.entities.push(new Bush(105, 0, -60, 5, 1, 25, "#2f8214")); 
        this.entities.push(new Bush(115, 0, -60, 5, 5, 25, "#00FF00"));

        //objects next to powell library, right of stairs
        this.entities.push(new Bush(111, 0, 27, 9, 2.7, 1, "#875d53")); //brick stairs
        this.entities.push(new Bush(114, 0, 27, 9, 3.7, 1, "#875d53"));
        this.entities.push(new Trash(100.7, 0, 27, 1));
        this.entities.push(new Bush(107, .1, 55, 5, .7, 26, "#2f8214"));
        this.entities.push(new Tree(107, 0, 55));
        this.entities.push(new Bush(112, 0, 52, 2, 4, 23, "#00FF00"));
        this.entities.push(new Bush(105, 0, 100, 5, 2, 5, "#2f8214"));


        //test
        //this.entities.push(new Bush(0, 3, 0, 5, 2, 7, "#00FF00"))
        //this.entities.push(new Stairs(0, 0, 0, 5, 5, .25, 0));
        //this.entities.push(new Flower(0, 0, 0, "#FF0000"));

        this.entities.push(new Royce()); // Bella's Royce Hall

        let local_player = new LocalPlayer();
        this.entities.push(local_player);

        const socket = io.connect();
        socket.on('setId', function (data) {
            G.player_id = data.id;
            local_player.socket_id = data.id;
        });
        socket.on('remote_data', function (data) {
            //console.log(data);
            //console.log("received remote data");
            data.forEach(function (i, index) {
                if (i.player_matrix !== false && i.id !== G.player_id) {
                    if (!(i.id in G.remote_players)) {
                        //console.log(i, index);
                        G.remote_players[i.id] = new Player(i.id);
                        //console.log(i.player_matrix);
                        G.remote_data[i.id] = i.player_matrix;
                        console.log(`created player ${i.id}`);
                    } else {
                        G.remote_data[i.id] = i.player_matrix;
                    }

                }
                //console.log(item, index);
            });
        });

        socket.on('deletePlayer', function (data) {
            console.log(`deleted player ${data.id}`);
            G.register.unregister(data.id);
            G.remote_players[data.id] = false;

            //delete G.remote_players[socket.id];
            //console.log(G.remote_players);
        });

        G.socket = socket;
    }

    update(context, program_state) {
        this.entities.map(x => x.update(context, program_state));
        for (let i in G.remote_players) {
            if (G.remote_players[i] !== false) {
                G.remote_players[i].update(context, program_state);
            }
        }
    }

    draw(context, program_state, shadow) {
        this.entities.map(x => x.draw(context, program_state, shadow));
        // this.entities[this.entities.length - 1].draw(context, program_state, shadow);
        for (let i in G.remote_players) {
            if (G.remote_players[i] !== false) {
                G.remote_players[i].draw(context, program_state, shadow);
            }
        }

        const {points, leeway} = G.collider;
        const size = vec3(1 + leeway, 1 + leeway, 1 + leeway);
        if (G.show_collision_boxes) {
            for (let b of G.bodies)
                points.draw(context, program_state, b.drawn_location.times(Mat4.scale(...size)), G.materials.bright, "LINE_STRIP");
        }
    }
}

class Royce {
    constructor() {
        this.collision_box = G.register.register(vec3(0, 0, 0)); //initial position doesn't matter, we overwrite anyways
    }

    update(context, program_state) {

    }

    draw(context, program_state, shadow) {
        // Collision around whole thing
        let model_transform = Mat4.identity().times(Mat4.translation(-130, 0, 0))
            .times(Mat4.scale(30, 35, 80));

        this.collision_box.emplace(model_transform, 0, 0);

        // Rear Box
        model_transform = Mat4.identity().times(Mat4.translation(-145, 0, 0))
            .times(Mat4.scale(25, 35, 80));
        G.shapes.cube.draw(context, program_state, model_transform, G.materials.building);
        // Roof for Rear Box
        model_transform = Mat4.identity().times(Mat4.translation(-145, 35, 0))
            .times(Mat4.scale(25, 9, 159.8));
        G.shapes.prism.draw(context, program_state, model_transform, G.materials.roof);
        // Draw middle box
        model_transform = Mat4.identity().times(Mat4.translation(-160, 0, 0))
            .times(Mat4.scale(60, 35, 30));
        G.shapes.cube.draw(context, program_state, model_transform, G.materials.building);
        // Draw middle box roof
        model_transform = Mat4.identity().times(Mat4.translation(-160, 35, 0))
            .times(Mat4.rotation(Math.PI / 2, 0, 1, 0))
            .times(Mat4.scale(30, 20, 120));
        G.shapes.prism.draw(context, program_state, model_transform, G.materials.building);
        // Draw two towers with their rooves
        // First tower
        model_transform = Mat4.identity().times(Mat4.translation(-110, 0, -35))
            .times(Mat4.scale(12, 70, 10));
        G.shapes.cube.draw(context, program_state, model_transform, G.materials.building);
        // to-do: Draw a pyramid roof

        // Second tower
        model_transform = Mat4.identity().times(Mat4.translation(-110, 0, 35))
            .times(Mat4.scale(12, 70, 10));
        G.shapes.cube.draw(context, program_state, model_transform, G.materials.building);
        // to-do: Draw a pyramid roof
    }
}

class Tree {
    constructor(x, y, z) {
        this.x = x;
        this.y = y;
        this.z = z;
        this.collision_box = G.register.register(vec3(this.x, this.y, this.z));
    }

    update(context, program_state) {
    }

    draw(context, program_state, shadow) {

        let model_transform = Mat4.identity().times(Mat4.translation(this.x, this.y, this.z))
            .times(Mat4.scale(.5, 6, .5));
        this.collision_box.emplace(model_transform, 0, 0);
        G.shapes.cube.draw(context, program_state, model_transform, G.materials.tree_bark);

        model_transform = Mat4.identity().times(Mat4.translation(this.x, this.y + 7, this.z))
            .times(Mat4.scale(3, 2, 3));
        G.shapes.cube.draw(context, program_state, model_transform, G.materials.grass.override({ambient: .5}));

        model_transform = Mat4.identity().times(Mat4.translation(this.x, this.y + 10, this.z))
            .times(Mat4.scale(2, 1, 2));
        G.shapes.cube.draw(context, program_state, model_transform, G.materials.grass.override({ambient: .6}));
    }
}

class Trash {
    constructor(x, y, z, isBlue) {
        this.x = x; this.y = y; this.z = z;
        this.isblue = isBlue;
        this.collision_box = G.register.register(vec3(this.x, this.y, this.z));
    }

    update(context, program_state) {
    }

    draw(context, program_state, shadow) {


        let model_transform = Mat4.identity()
        .times(Mat4.translation(this.x, this.y+1, this.z))
        .times(Mat4.scale(1, 2, 1));
        this.collision_box.emplace(model_transform, 0, 0);

        model_transform = Mat4.identity()
        .times(Mat4.translation(this.x, this.y+1, this.z))
        .times(Mat4.rotation(1.57, 1, 0, 0))
        .times(Mat4.scale(1, 1, 3.5));
        G.shapes.cylinder.draw(context, program_state, model_transform, G.materials.trash_bin);

        model_transform = Mat4.identity()
        .times(Mat4.translation(this.x, this.y + 2.3, this.z))
        .times(Mat4.rotation(1.57, 1, 0, 0))
        .times(Mat4.scale(1.05, 1.05, .6));
        
        var color = "";

        if(this.isblue)
            color = "#0000FF";
        else
            color = "#00FF00";

        G.shapes.cylinder.draw(context, program_state, model_transform, G.materials.trash_bin.override({color: hex_color(color)}));
    }
}

class Lamppost {
    constructor(x, y, z) {
        this.x = x; this.y = y; this.z = z;    }

    update(context, program_state) {
    }

    draw(context, program_state, shadow) {
        let model_transform = Mat4.identity()
        .times(Mat4.translation(this.x, this.y + 3, this.z))
        .times(Mat4.scale(.1, 10, .1))
        .times(Mat4.rotation(Math.PI/2, 1, 0, 0));
        G.shapes.cylinder.draw(context, program_state, model_transform, G.materials.lamppost);

        model_transform = Mat4.identity()
        .times(Mat4.translation(this.x, this.y + 8, this.z))
        .times(Mat4.rotation(1.57, 0, 1, 0))
        .times(Mat4.scale(.1, .1, 3));
        G.shapes.cylinder.draw(context, program_state, model_transform, G.materials.lamppost);

        model_transform = Mat4.identity()
        .times(Mat4.translation(this.x + 1.2, this.y + 7, this.z))
        .times(Mat4.scale(.5, 1, .5));
        G.shapes.cube.draw(context, program_state, model_transform, G.materials.flower_center);

        model_transform = Mat4.identity()
        .times(Mat4.translation(this.x - 1.2, this.y + 7, this.z))
        .times(Mat4.scale(.5, 1, .5));
        G.shapes.cube.draw(context, program_state, model_transform, G.materials.flower_center);
    }
}

class Flower {
    constructor(x, y, z, color) {
        this.x = x; this.y = y+.5; this.z = z;
        this.color = color;
    }

    update(context, program_state) {
    }

    draw(context, program_state, shadow) {
        let model_transform = Mat4.identity()
        .times(Mat4.translation(this.x, this.y, this.z))
        .times(Mat4.scale(.1, .6, .1));
        G.shapes.cube.draw(context, program_state, model_transform, G.materials.grass);

        model_transform = Mat4.identity()
        .times(Mat4.translation(this.x, this.y + .6, this.z))
        .times(Mat4.scale(.2, .2, .2));
        G.shapes.cube.draw(context, program_state, model_transform, G.materials.flower_center);

        var i;
        for (i = 10; i < 60; i = i + 10) {
            model_transform = Mat4.identity()
            .times(Mat4.translation(this.x, this.y + .6, this.z))
            .times(Mat4.rotation(i, 0, 0, 1))
            .times(Mat4.scale(.1, .5, .05));
            G.shapes.cube.draw(context, program_state, model_transform, G.materials.grass.override({color: hex_color(this.color)}));
        }        
    }
}

class Stairs {
    constructor(x, y, z, length, num_steps, size, is_reverse) {
        this.x = x; this.y = y; this.z = z;
        this.length = length; this.num_steps = num_steps; this.size = size;
        this.is_reverse = is_reverse;
        this.collision_box = G.register.register(vec3(this.x, this.y, this.z));
    }

    update(context, program_state) {
    }

    draw(context, program_state, shadow) {
        let approx_reach = this.size * this.num_steps;
        let model_transform = Mat4.identity()
        .times(Mat4.translation(this.x + .5 * approx_reach, this.y + .5 * approx_reach, this.z))
        .times(Mat4.scale(.6 * approx_reach, .7 * approx_reach, .9 * this.length))
        .times(Mat4.rotation(1.57, 0, 1, 0));

        this.collision_box.emplace(model_transform, 0, 0);

        model_transform = Mat4.identity()
        .times(Mat4.translation(this.x, this.y + this.size, this.z))
        .times(Mat4.scale(this.size, this.size, this.length));

        var orient = 1;
        if(this.is_reverse)
            orient = -1;

        var i;
        for (i = 0; i < this.num_steps; i++) {
            G.shapes.cube.draw(context, program_state, model_transform, G.materials.brick_stairs);
            model_transform = Mat4.identity()
            .times(Mat4.translation(this.x + orient * this.size * (i + 1), this.y + this.size * (i + 2), this.z))
            .times(Mat4.scale(this.size, this.size, this.length ));

        }

    }
}

class Bush {
    constructor(x, y, z, width, height, length, color) {
        this.x = x; this.y = y; this.z = z;
        this.height = height; this.width = width; this.length = length;
        this.color = color;
        this.collision_box = G.register.register(vec3(this.x, this.y, this.z));
    }

    update(context, program_state) {
    }

    draw(context, program_state, shadow) {

        let model_transform = Mat4.identity()
        .times(Mat4.translation(this.x, this.y, this.z))
        .times(Mat4.scale(this.width, this.height, this.length))
        this.collision_box.emplace(model_transform, 0, 0);

        G.shapes.cube.draw(context, program_state, model_transform, G.materials.grass.override({color: hex_color(this.color)}));
    }
}


// This is a general player. It is used to make adding new players easy. Use local player for the player
// that you actually control in the game.
class Player {
    constructor(socket_id) {
        this.player_matrix = Mat4.identity().times(Mat4.translation(Math.random() * 40 - 20, 10, Math.random() * 40 - 20));
        this.socket_id = socket_id;
        this.collision_box = G.register.register(vec3(0, -10, 0), socket_id);
    }

    update(context, program_state) {
        this.collision_box.emplace(this.player_matrix, 0, 0);

        // assume this is a remote player
        if (this.socket_id !== G.player_id) {
            let pos = G.remote_data[this.socket_id];
            //console.log(this.socket_id);
            //console.log(pos);
            this.player_matrix = Matrix.of(pos[0], pos[1], pos[2], pos[3]);
        }
    }

    draw(context, program_state, shadow) {
        if (!G.hide_other_players) {
            G.shapes.cube.draw(context, program_state, this.player_matrix, shadow ? G.materials.player : G.materials.pure);
        }
    }
}

// this is for the player that the user actually controls. The parent class player is also used for
// connected players
class LocalPlayer extends Player {
    constructor() {
        super();
        this.camera_matrix = Mat4.look_at(vec3(0, 10, 20), vec3(0, 0, 0), vec3(0, 1, 0));
        this.acceleration = new Vector([0, 0, 0]);
        this.velocity = new Vector([0, 0, 0]);
        this.jumping = false;
        this.speed = 0.25;
        this.rotation_speed = 0.01;
        // this.collisions = {
        //     f: false, // forward
        //     b: false, // backward
        //     l: false, // left
        //     r: false, // right
        //     d: false, // down
        //     u: false // up
        // };
        this.collision_matrix = this.player_matrix;

        this.local_collision_box = G.register.register(vec3(0, 0, 0), "localplayer");
    }

    // for physics calculation
    apply_force(force) {
        this.acceleration = this.acceleration.plus(force);
    }

    key_pressed(context, program_state) {
        let x = this.player_matrix[0];
        let y = this.player_matrix[1];
        let z = this.player_matrix[2];

        //console.log(x,y,z);
        this.velocity[2] = 0; // don't move unless button pressed
        if (G.controls.w === true) {
            G.key_was_pressed = true;
            //this.acceleration = this.acceleration.plus([0, 0, -this.speed]);
            //this.player_matrix = this.player_matrix.times(Mat4.translation(0, 0, -this.speed));
            //this.velocity = vec3(this.velocity.x, this.velocity.y, -this.speed );
            this.velocity[2] = -this.speed;
        }
        if (G.controls.s === true) {
            G.key_was_pressed = true;
            //this.player_matrix = this.player_matrix.times(Mat4.translation(0, 0, this.speed));
            this.velocity[2] = this.speed;
        }
        if (G.controls.d === true) {
            G.key_was_pressed = true;
            this.player_matrix = this.player_matrix
                .times(Mat4.rotation(-2 * Math.PI * this.rotation_speed, 0, 1, 0))

            //.times(Mat4.translation(0,0,-z));
        }
        if (G.controls.a === true) {
            G.key_was_pressed = true;
            this.player_matrix = this.player_matrix
                .times(Mat4.rotation(2 * Math.PI * this.rotation_speed, 0, 1, 0))
            //.times(Mat4.translation(0,0,-z));
        }

        if (G.controls.shift === true) {
            G.key_was_pressed = true;
            if (!this.jumping) {
                this.jumping = true;
                //this.player_matrix = this.player_matrix.times(Mat4.translation(0,1,0));
                //console.log("m pressed");
                this.apply_force([0, 9.8 * 0.05, 0]);
            }
        }
        //desired = desired.map((x,i) => Vector.from(this.camera_matrix).mix(x, 0.1));
        //program_state.set_camera(desired);
    }

    // test if problem in new position
    collision_test(new_position) {
        this.local_collision_box.emplace(new_position, 0, 0);

        //for (let a of G.bodies) {
            // a.inverse = Mat4.inverse(a.drawn_location);

            // Cache the inverse of matrix of body "a" to save time.
            //let a = this.collision_box;
            /*
            let a = this.local_collision_box;
            a.inverse = Mat4.inverse(a.drawn_location);
            */
            // *** Collision process is here ***
            // Loop through all bodies again (call each "b"):
            for (let b of G.bodies) {
                //if (a.socket_id !== "" && a.socket_id !== "localplayer") continue;
                // Pass the two bodies and the collision shape to check_if_colliding():
                b.inverse = Mat4.inverse(b.drawn_location);
                if (!b.check_if_colliding(this.local_collision_box, G.collider))
                    continue;
                // If we get here, we collided, so turn red and zero out the
                // velocity so they don't inter-penetrate any further.

                // a.material = this.active_color;
                // a.linear_velocity = vec3(0, 0, 0);
                // a.angular_velocity = 0;
                //console.log(a.socket_id);
                console.log("collision");
                return true;
            }
        //}
    }

    update(context, program_state) {
        this.key_pressed(context, program_state);
        // if (this.key_was_pressed) {
        //     this.camera_matrix = Mat4.inverse(this.player_matrix
        //             .times(Mat4.translation(0, 2, 10))
        //         //.times(Mat4.rotation(Math.PI/4,0,0,0))
        //     );
        // }


        const g = -9.8 * 0.001;

        this.apply_force([0, g, 0]); // gravity

        //this.velocity = this.velocity.plus(g); // apply gravity

        //console.log(this.velocity);
        this.velocity = this.velocity.plus(this.acceleration);

        // test if bottom collision
        this.collision_matrix = this.player_matrix.times(Mat4.translation(0, this.velocity[1], 0));
        if (this.collision_test(this.collision_matrix)) {
            this.jumping = false;
            this.velocity = vec3(0, 0, this.velocity[2]);
        }

        // stop at the ground
        if (this.player_matrix[1][3] <= 1.25 && this.velocity[1] < 0) {
            //this.velocity = [this.velocity[0], 0, this.velocity[1]];
            this.velocity[1] = 0;
            this.jumping = false;
        }


        this.collision_matrix = this.player_matrix.times(Mat4.translation(0, this.velocity[1], this.velocity[2]));

        if (this.collision_test(this.collision_matrix)) {
            this.velocity = vec3(0, 0, 0);
        }

        this.player_matrix = this.player_matrix.times(Mat4.translation(0, this.velocity[1], this.velocity[2])); //this.velocity.z));
        //this.player_matrix = this.player_matrix.times(Mat4.translation(0,-0.001,0,)); //this.velocity.z));

        this.acceleration = this.acceleration.times(0);
        //console.log(this.acceleration);

        // update camera
        this.camera_matrix = Mat4.inverse(this.player_matrix
                .times(Mat4.translation(0, 2, 10))
            //.times(Mat4.rotation(Math.PI/4,0,0,0))
        );
        program_state.set_camera(this.camera_matrix);

        // tell the server our position
        G.socket.emit('update', {
            player_matrix: this.player_matrix,
        })
    }

    draw(context, program_state, shadow) {
        if (!G.hide_my_player) {
            G.shapes.cube.draw(context, program_state, this.player_matrix, shadow ? G.materials.player : G.materials.pure);
        }
    }
}<|MERGE_RESOLUTION|>--- conflicted
+++ resolved
@@ -539,11 +539,8 @@
         //                        +Z: Backward (Toward the hill)
         //                        -Z: Forward  (Toward the campus)
 
-<<<<<<< HEAD
         //console.log("Rendering");
 
-=======
->>>>>>> 72475dca
         program_state.draw_shadow = shadow;
         const t = program_state.animation_time;
 
@@ -584,27 +581,10 @@
         G.shapes.cube.draw(context, program_state, model_transform, shadow ? this.materials.grass: G.materials.pure);
         model_transform = Mat4.identity();
         model_transform = model_transform.times(Mat4.rotation(-Math.PI / 2, 1, 0, 0))
-<<<<<<< HEAD
-            .times(Mat4.translation(0, 180, 0.01))
-            .times(Mat4.scale(80, 60, 1));
-        G.shapes.square.draw(context, program_state, model_transform, this.materials.grass);
-
-=======
             .times(Mat4.translation(0, -180, 0.01))
             .times(Mat4.scale(80, 60, .1));
         G.shapes.cube.draw(context, program_state, model_transform, shadow ? this.materials.grass : G.materials.pure);
 
-        //start drawing objects
-        this.draw_lamppost(context, program_state, 78, 0, 50);
-        //this.draw_tree(context, program_state, 75, 0, 95);
-        this.draw_trash(context, program_state, 80, 0, 102);
-        this.draw_trash(context, program_state, 80, 0, 104.5);
-
-        model_transform = Mat4.identity().times(Mat4.translation(70, 0, 103))
-            .times(Mat4.scale(7, 2, 2));
-        G.shapes.cube.draw(context, program_state, model_transform, shadow ? this.materials.grass : G.materials.pure)
-
->>>>>>> 72475dca
 
         // Draw buildings:
         // 1) Draw simple building
@@ -778,7 +758,7 @@
         this.entities.push(new Bush(106.8, 1.2, -32, 3, 2, 3, "#00FF00"));
         this.entities.push(new Bush(107.4, 1.6, -32, 3, 2, 3, "#00FF00"));
         this.entities.push(new Bush(108, 2, -32, 3, 2, 3, "#00FF00"));
-        this.entities.push(new Bush(105, 0, -60, 5, 1, 25, "#2f8214")); 
+        this.entities.push(new Bush(105, 0, -60, 5, 1, 25, "#2f8214"));
         this.entities.push(new Bush(115, 0, -60, 5, 5, 25, "#00FF00"));
 
         //objects next to powell library, right of stairs
@@ -849,7 +829,6 @@
 
     draw(context, program_state, shadow) {
         this.entities.map(x => x.draw(context, program_state, shadow));
-        // this.entities[this.entities.length - 1].draw(context, program_state, shadow);
         for (let i in G.remote_players) {
             if (G.remote_players[i] !== false) {
                 G.remote_players[i].draw(context, program_state, shadow);
@@ -969,7 +948,7 @@
         .times(Mat4.translation(this.x, this.y + 2.3, this.z))
         .times(Mat4.rotation(1.57, 1, 0, 0))
         .times(Mat4.scale(1.05, 1.05, .6));
-        
+
         var color = "";
 
         if(this.isblue)
@@ -1040,7 +1019,7 @@
             .times(Mat4.rotation(i, 0, 0, 1))
             .times(Mat4.scale(.1, .5, .05));
             G.shapes.cube.draw(context, program_state, model_transform, G.materials.grass.override({color: hex_color(this.color)}));
-        }        
+        }
     }
 }
 
